// ====================================================================
// This file is part of FireFly.
//
// FireFly is licenced under the GNU General Public License (GNU GPL)
// version 3.
// ====================================================================

#include "Reconstructor.hpp"
#include "Tests.hpp"
#include "Logger.hpp"

#include "utils.hpp"

using namespace firefly;

int main() {
  // Example for the automatic interface
  //Reconstructor reconst(4, 4/*, Reconstructor::CHATTY*/);
  // Enables a scan for a sparse shift
<<<<<<< HEAD
  reconst.enable_scan();
  // Give the paths to the intermediate results
=======
  //  reconst.enable_scan();
  // Give the paths to the saved states to resum the run from this
>>>>>>> 5f7e2141
  //std::vector<std::string> file_paths = {"ff_save/0_3.txt","ff_save/1_2.txt","ff_save/2_3.txt","ff_save/3_4.txt","ff_save/4_1.txt","ff_save/5_2.txt"};
  //std::vector<std::string> file_paths = {"ff_save/sing_3.txt","ff_save/n1_2.txt","ff_save/n4_3.txt","ff_save/gghh_4.txt","ff_save/pol_1.txt","ff_save/ggh_2.txt"};
  // Enables to resume from a saved state
  //reconst.resume_from_saved_state(file_paths);
  // Write the state of all reconstruction objects after each interpolation over a prime field
  //reconst.set_tags();
  // Write the state of all reconstruction objects after each interpolation over a prime field to specified tags
  //std::vector<std::string> tags = {"sing","n1","n4","gghh","pol","ggh"};
  //reconst.set_tags(tags);
  //reconst.reconstruct();
  // Get results
  /*std::vector<RationalFunction> results = reconst.get_result();
  for (auto& res : results) {
    std::cout << res << "\n";
  }*/

  // Example for the reconstruction of a rational function
  reconstruct_rational_function();

  // Example for the reconstruction of a polynomial
  //reconstruct_polynomial();
  return 0;
}

// Example of how one can use the black_box function for the automatic interface
void Reconstructor::black_box(std::vector<FFInt>& result, const std::vector<FFInt>& values) {
  result.emplace_back(singular_solver(values));
  result.emplace_back(n_eq_1(values[0]));
  result.emplace_back(n_eq_4(values));
  result.emplace_back(gghh(values));
  result.emplace_back(pol_n_eq_3(values));
  result.emplace_back(ggh(values));
}

namespace firefly {

  // Example for the reconstruction of a rational function
  void reconstruct_rational_function() {
    uint32_t n = 5;
    FFInt::set_new_prime(primes()[0]);
    RatReconst rec(n);

    // One can set a tag to start from a previously saved run after an interpolation
    // over one prime field was successful
    //rec.set_tag("rf");
    // Read in a previously saved file to resume a run from this point
    //rec.start_from_saved_file("ff_save/rf_2.txt");

    std::cout << "--------------------------------------------------------------\n";
    std::cout << "Interpolating rational function\n";
    std::cout << "--------------------------------------------------------------\n";
    // Initialize all values. t_yis are the scaled y-values and yis are the
    // unshifted ones
    std::vector<FFInt> t_yis(n);
    t_yis.reserve(n - 1);
    // t is the scaling variable
    FFInt t;

    // Initialize some counters
    int count = 0;
    int kk = 0;
    uint primes_used = 0;

    // One can use this option to find a sparser shift
    rec.scan_for_sparsest_shift();

    // Feed loop
    std::vector<FFInt> shift = rec.get_zi_shift_vec();
    bool first = true;
    bool found_shift = false;
    uint32_t counter = 0;

    // Generate all possible combinations of shifting variables
    auto shift_vec = generate_possible_shifts(n);

    // Run this loop until a proper shift is found
    while (!found_shift) {
      while (!rec.is_done()) {
        t = rec.get_rand();

        // Add the shift to the scaling variable
        FFInt z1 = t + shift[0];

        for (uint j = 2; j <= n; ++j) {
          t_yis[j - 2] = t * rec.get_rand_zi(j, rec.get_zi_order()[j - 2]) + shift[j - 1];
        }

        std::vector<FFInt> yis(n);
        yis[0] = z1;

        for (uint j = 1; j < n; ++j) {
          yis[j] = t_yis[j - 1];
        }

	yis[0] = yis[2];
	FFInt yi1tmp = yis[1];
	yis[1] = yis[2];
	yis[2] = z1;

	//yis[0] = yis[19];
	//yis[19] = z1;

        //FFInt num = singular_solver(yis); // example for n = 4 which uses the singular_solver
        //FFInt num = n_eq_1(z1); // example for n = 1
        //FFInt num = n_eq_4(yis); // example for n = 4 and the usage of the Chinese Remainder Theorem
        //FFInt num = gghh(yis); // example for a large interpolation problem augmented with large coefficients
        //FFInt num = ggh(yis); // example for a three loop gg -> h integral coefficient
	FFInt num = bench_3(yis);

        // Feed the algorithm with the current zi_order
        ++count;
        rec.feed(t, num, rec.get_zi_order(), primes_used);
        rec.interpolate();
      }

      found_shift = rec.is_shift_working();
      counter ++;

      if (first) {
        found_shift = false;
        first = false;
        counter = 0;
      }

      rec.set_zi_shift(shift_vec[counter]);
      shift = rec.get_zi_shift_vec();
    }

    rec.set_zi_shift(shift_vec[counter - 1]);
    shift = rec.get_zi_shift_vec();
    rec.accept_shift();
    std::cout << "Total numerical runs to get sparse shift: " << count << ".\n";

    // In this loop the whole reconstruction of a function happens
    while (!rec.is_done()) {
      // If a new prime is needed, set it, generate new random variables
      // and reset counters
      if (primes_used != rec.get_prime()) {
        if (!rec.need_shift()) {
          rec.disable_shift();
          shift = rec.get_zi_shift_vec();
        }

        std::cout << "Set new prime. Iterations for last prime: " << kk << ".\n";
        primes_used = std::max(primes_used, rec.get_prime());

        FFInt::set_new_prime(primes()[rec.get_prime()]);
        rec.generate_anchor_points();
        kk = 0;
      }

      // Always set the scaling variable to a random value
      t = rec.get_rand();

      // Add the shift to the scaling variable
      FFInt z1 = t + shift[0];

      for (uint j = 2; j <= n; ++j) {
        t_yis[j - 2] = t * rec.get_rand_zi(j, rec.get_zi_order()[j - 2]) + shift[j - 1];
      }

      std::vector<FFInt> yis(n);
      yis[0] = z1;

      for (uint j = 1; j < n; ++j) {
        yis[j] = t_yis[j - 1];
      }

      yis[0] = yis[2];
      FFInt yi1tmp = yis[1];
      yis[1] = yis[2];
      yis[2] = z1;
      //yis[0] = yis[19];
      //yis[19] = z1;

      //FFInt num = singular_solver(yis); // example for n = 4 which uses the singular_solver
      //FFInt num = n_eq_1(z1); // example for n = 1
      //FFInt num = n_eq_4(yis); // example for n = 4 and the usage of the Chinese Remainder Theorem
      //FFInt num = gghh(yis); // example for a large interpolation problem augmented with large coefficients
      FFInt num = bench_3(yis);
      //FFInt num = ggh(yis); // example for a three loop gg -> h integral coefficient

      ++kk;
      ++count;

      //FFInt num = yis[0].pow(15)*yis[1].pow(15)*yis[2].pow(15)*yis[3].pow(15)*yis[4].pow(15);// + yis[0].pow(20)*yis[1].pow(20)*yis[2].pow(20)*yis[3].pow(20);
      // Feed the algorithm with the current zi_order
      rec.feed(t, num, rec.get_zi_order(), primes_used);
      rec.interpolate();
    }

    std::cout << "Total numerical runs: " << count << ", primes used: " << primes_used + 1 << ".\n";
    //std::cout << rec.get_result();
    std::cout << "--------------------------------------------------------------\n";
    }

  // Example for the reconstruction of a polynomial
  void reconstruct_polynomial() {
    FFInt::set_new_prime(primes()[0]);
    uint32_t n = 3;
    PolyReconst rec_poly(n, 5);

    // Initialize some counters
    int count = 0;
    int kk = 0;
    uint primes_used = 0;

    std::cout << "Interpolating polynomial\n";
    std::cout << "--------------------------------------------------------------\n";
    std::vector<FFInt> yis(n);
    rec_poly.generate_anchor_points();

    // Initialize some counters
    count = 0;
    kk = 0;
    primes_used = 0;

    // Reconstruction loop
    while (!rec_poly.is_done()) {
      // If a new prime is needed, set it, generate new random variables
      // and reset counters
      if (primes_used != rec_poly.get_prime()) {
        std::cout << "Set new prime. Iterations for last prime: " << kk << ".\n";
        primes_used = std::max(primes_used, rec_poly.get_prime());

        FFInt::set_new_prime(primes()[rec_poly.get_prime()]);
        rec_poly.generate_anchor_points();
        kk = 0;
      }

      yis = rec_poly.get_rand_zi_vec(rec_poly.get_zi_order());

      FFInt num = pol_n_eq_3(yis);

      ++kk;
      ++count;

      rec_poly.feed(num, rec_poly.get_zi_order(), primes_used);
      rec_poly.interpolate();
    }

    std::cout << "Total numerical runs: " << count << ", primes used: " << primes_used + 1 << ".\n";
    //std::cout << rec_poly.get_result();
    std::cout << "--------------------------------------------------------------\n";
  }
}<|MERGE_RESOLUTION|>--- conflicted
+++ resolved
@@ -17,13 +17,8 @@
   // Example for the automatic interface
   //Reconstructor reconst(4, 4/*, Reconstructor::CHATTY*/);
   // Enables a scan for a sparse shift
-<<<<<<< HEAD
-  reconst.enable_scan();
+  //reconst.enable_scan();
   // Give the paths to the intermediate results
-=======
-  //  reconst.enable_scan();
-  // Give the paths to the saved states to resum the run from this
->>>>>>> 5f7e2141
   //std::vector<std::string> file_paths = {"ff_save/0_3.txt","ff_save/1_2.txt","ff_save/2_3.txt","ff_save/3_4.txt","ff_save/4_1.txt","ff_save/5_2.txt"};
   //std::vector<std::string> file_paths = {"ff_save/sing_3.txt","ff_save/n1_2.txt","ff_save/n4_3.txt","ff_save/gghh_4.txt","ff_save/pol_1.txt","ff_save/ggh_2.txt"};
   // Enables to resume from a saved state
