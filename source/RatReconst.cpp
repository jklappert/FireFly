#include "Logger.hpp"
#include "RatReconst.hpp"
#include "ReconstHelper.hpp"
#include "utils.hpp"
#include <algorithm>
#include <chrono>
#include <cmath>
#include <fstream>
#include <sys/stat.h>

namespace firefly {
  std::vector<FFInt> RatReconst::shift {};
  bool RatReconst::need_prime_shift = false;
  bool RatReconst::set_singular_system = false;
  ff_pair_map RatReconst::rand_zi;
  std::mutex RatReconst::mutex_statics;

  RatReconst::RatReconst(uint32_t n_) {
    n = n_;
    type = RAT;
    std::unique_lock<std::mutex> lock_status(mutex_status);

    combined_prime = FFInt::p;

    //std::srand(std::time(nullptr));
    {
      std::unique_lock<std::mutex> lock_statics(mutex_statics);

      if (shift.empty()) {
        shift = std::vector<FFInt> (n);

        if (n > 1) {
          for (auto & el : shift) el = get_rand();

          curr_zi_order_num = std::vector<uint32_t> (n - 1, 1);
          curr_zi_order_den = std::vector<uint32_t> (n - 1, 1);
        }
      }
    }

    if (n > 1) {
      curr_zi_order = std::vector<uint32_t> (n - 1, 1);
      lock_status.unlock();
      // add a zero to both polynomials to do arithmetic
      ff_map zero_deg {};
      zero_deg.emplace(std::make_pair(std::vector<uint32_t> (n), 0));
      solved_num = PolynomialFF(n, zero_deg);
      solved_den = PolynomialFF(n, zero_deg);


      // fill in the rand_vars for zi_order = 1
      std::unique_lock<std::mutex> lock_statics(mutex_statics);

      if (rand_zi.empty()) {
        lock_statics.unlock();
        generate_anchor_points();
      }
    }
  }

  void RatReconst::feed(const FFInt& new_ti, const FFInt& num, const std::vector<uint32_t>& feed_zi_ord, const uint32_t& fed_prime) {
    std::unique_lock<std::mutex> lock(mutex_status);

    if (!done && fed_prime == prime_number)
      queue.emplace_back(std::make_tuple(new_ti, num, feed_zi_ord));
  }

  void RatReconst::interpolate() {
    std::unique_lock<std::mutex> lock(mutex_status);

    if (is_interpolating || queue.empty()) return;
    else {
      is_interpolating = true;

      while (!queue.empty()) {
        auto food = queue.front();
        queue.pop_front();
        lock.unlock();
        interpolate(std::get<0>(food), std::get<1>(food), std::get<2>(food));

        while (saved_ti.find(curr_zi_order) != saved_ti.end()) {
          /*
          * If not finished, check if we can use some saved runs
          */
          if (saved_ti.find(curr_zi_order) != saved_ti.end()) {
            std::pair<FFInt, FFInt> key_val = saved_ti.at(curr_zi_order).back();
            saved_ti.at(curr_zi_order).pop_back();
            interpolate(key_val.first, key_val.second, curr_zi_order);
          }
        }

        lock.lock();
      }
    }

    is_interpolating = false;
  }

  void RatReconst::interpolate(const FFInt& new_ti, const FFInt& num, const std::vector<uint32_t>& feed_zi_ord) {
    if (!done) {

      // Compare if the food is the expected food; if not, store it for later use
      if (feed_zi_ord == curr_zi_order) {
        {
          std::unique_lock<std::mutex> lock_statics(mutex_statics);

          if (!is_singular_system && set_singular_system)
            set_singular_system_vars();
        }

        // first check if we are done. If not start the reconstruction again using
        // the chinese remainder theorem in combining the previous results
        if (new_prime) {
          ti.emplace_back(new_ti);

          if (rec_rat_coef()) {
            bool tmp_done = test_guess(num);
            {
              std::unique_lock<std::mutex> lock(mutex_status);
              done = tmp_done;
            }

            if (done) {
              std::unique_lock<std::mutex> lock(mutex_status);
              combined_di = mpz_map();
              combined_ni = mpz_map();
              combined_prime = 0;
              num_eqn = 0;
              new_prime = false;
              solved_den = PolynomialFF();
              solved_num = PolynomialFF();
              coef_mat_num = std::unordered_map<uint32_t, std::vector<std::pair<FFInt, uint32_t>>> ();
              coef_mat_den = std::unordered_map<uint32_t, std::vector<std::pair<FFInt, uint32_t>>> ();
              curr_zi_order.clear();
              use_chinese_remainder = false;
              return;
            } else {
              for (const auto & ci : combined_ni) {
                g_ni.erase(ci.first);
              }

              for (const auto & ci : combined_di) {
                g_di.erase(ci.first);
              }
            }
          }

          if (!use_chinese_remainder) use_chinese_remainder = true;

          {
            std::unique_lock<std::mutex> lock(mutex_status);
            new_prime = false;
          }
          ti.pop_back();

          if (!is_singular_system) {
            ff_map tmp_num {};
            tmp_num.reserve(g_ni.size() + 1);
            ff_map tmp_den {};
            tmp_den.reserve(g_di.size() + 1);
            tmp_num.emplace(std::make_pair(std::vector<uint32_t> (n), 0));
            tmp_den.emplace(std::make_pair(std::vector<uint32_t> (n), 0));

            for (const auto & el : g_ni) {
              tmp_num[el.first] = FFInt(el.second.numerator) / FFInt(el.second.denominator);
            }

            for (const auto & el : g_di) {
              tmp_den[el.first] = FFInt(el.second.numerator) / FFInt(el.second.denominator);
            }

            solved_num = PolynomialFF(n, tmp_num);
            solved_den = PolynomialFF(n, tmp_den);
          }
        }

        // basic reconstruction algorithm, check if reconstructed function is equal
        // to numeric input and calculate coefficients a_i, check chinese chinese remainder
        // theorem
        {
          std::unique_lock<std::mutex> lock(mutex_status);

          if (prime_number == 0) zi = 1;
        }

        if (max_deg_num == -1) {
          ti.emplace_back(new_ti);
          const uint32_t i = ti.size() - 1;

          if (i == 0) {
            ai.emplace_back(num);
          } else {
            if (num == comp_fyi(i - 1, i - 1, ti.back())) check = true;

            if (!check)
              ai.emplace_back(comp_ai(i, i, num));
          }
        } else {
          if (coef_mat.empty())
            coef_mat.reserve(num_eqn);

          std::vector<std::pair<FFInt, FFInt>> t_food = {std::make_pair(new_ti, num)};

          // Prepare food for Gauss system
          if (n > 1) {
            if (saved_ti.find(curr_zi_order) != saved_ti.end()) {
              t_food.insert(t_food.end(), saved_ti[curr_zi_order].begin(), saved_ti[curr_zi_order].end());
              saved_ti.erase(curr_zi_order);
            }
          }

          // Iterate through all feeds and build the uni/multivariate Gauss
          // system
          for (auto food : t_food) {
            FFInt tmp_ti = food.first;
            FFInt tmp_num = food.second;

            // Get yi's for the current feed
            std::vector<FFInt> yis;

            if (n > 1) {
              yis = get_rand_zi_vec(curr_zi_order);
            }

            yis.emplace(yis.begin(), 1);

            // build Gauss system for univariate reconstruction needed for
            // multivariate rational functions
            if (prime_number == 0)
              build_uni_gauss(tmp_ti, tmp_num, yis);
            else
              build_homogenized_multi_gauss(tmp_ti, tmp_num, yis);

            if (coef_mat.size() == num_eqn) {
              check = true;
              break;
            }
          }
        }

        if (check) {
          check = false;

          std::pair<ff_map, ff_map> canonical;

          // If the maximal/minimal degree of the polynomials are not set
          // determine them and save all information
          if (max_deg_num == -1) {

            ti.pop_back();

            canonical = construct_canonical();
            PolynomialFF numerator = PolynomialFF(1, canonical.first);
            PolynomialFF denominator = PolynomialFF(1, canonical.second);

            //TODO catch new shift
            if (n > 1 && denominator.min_deg()[0] > 0) {
              INFO_MSG("No constant term in denominator! Trying again with new paramter shift...");

              for (uint32_t j = 0; j < n; j++) {
                shift[j] = get_rand();
              }

              {
                std::unique_lock<std::mutex> lock(mutex_status);
                done = false;
              }

              ai.clear();
              ti.clear();
              return;
            }

            max_deg_num = numerator.max_deg()[0];
            max_deg_den = denominator.max_deg()[0];

            if (n == 1)
              min_deg_den_vec = denominator.min_deg();

            curr_deg_num = max_deg_num;

            if (max_deg_den > 0)
              curr_deg_den = max_deg_den;

            FFInt equializer = FFInt(1) / denominator.coefs[denominator.min_deg()];

            canonical.first = (numerator * equializer).coefs;
            canonical.second = (denominator * equializer).coefs;

            // set number of equations needed for univariate rational function
            // reconstruction needed for multivariate polynomial feed
            {
              std::unique_lock<std::mutex> lock(mutex_status);
              num_eqn = max_deg_den + max_deg_num + 1
                        - tmp_solved_coefs_num - tmp_solved_coefs_den;
            }
            ai.clear();
            ti.clear();
          } else if (prime_number == 0)
            canonical = solve_gauss();
          else
            canonical = solve_homogenized_multi_gauss();

          if (n == 1) {
            combine_primes(canonical.first, canonical.second);
            saved_ti.clear();
            std::unique_lock<std::mutex> lock(mutex_status);
            prime_number++;
            queue.clear();
            new_prime = true;
            return;
          } else if (prime_number == 0) {
            {
              std::unique_lock<std::mutex> lock(mutex_status);
              zi = curr_zi;
            }

            ff_map num_coef = canonical.first;
            ff_map den_coef = canonical.second;
            std::vector<uint32_t> zero_deg(n);
            ff_map zero_mon = {{zero_deg, 0}};

            // save the current results to the map to access them later
            for (int i = 0; i <= (int)(max_deg_num - tmp_solved_coefs_num); i++) {
              if (first_run) {
                {
                  std::unique_lock<std::mutex> lock_statics(mutex_statics);
                  PolyReconst rec(n - 1, (uint32_t) i, true);

                  if (rec.is_rand_zi_empty()) {
                    std::vector<FFInt> anchor_points {};

                    for (uint32_t tmp_zi = 2; tmp_zi <= n; tmp_zi ++) {
                      anchor_points.emplace_back(rand_zi[std::make_pair(tmp_zi, 1)]);
                    }

                    rec.set_anchor_points(anchor_points);
                  }

                  coef_n.emplace(std::make_pair((uint32_t) i, std::move(rec)));
                }
              }

              if (i <= curr_deg_num) {
                // this saves some memory since we only need one numerical value
                // for the constant coefficient
                if (i == 0 && first_run) {
                  std::vector<uint32_t> key = {(uint32_t) i, zi};
                  saved_num_num[curr_zi_order][key] = std::make_pair(num_coef[ {(uint32_t) i}], sub_count_num);
                } else {
                  if (curr_zi_order[zi - 2] < (uint32_t) i + 3) {
                    std::vector<uint32_t> key = {(uint32_t) i, zi};
                    saved_num_num[curr_zi_order][key] = std::make_pair(num_coef[ {(uint32_t) i}], sub_count_num);
                  }
                }
              }
            }

            for (uint32_t i = 1; i <= max_deg_den - tmp_solved_coefs_den; i++) {
              if (first_run) {
                {
                  std::unique_lock<std::mutex> lock_statics(mutex_statics);
                  PolyReconst rec(n - 1, i, true);

                  if (rec.is_rand_zi_empty()) {
                    std::vector<FFInt> anchor_points {};

                    for (uint32_t tmp_zi = 2; tmp_zi <= n; tmp_zi ++)
                      anchor_points.emplace_back(rand_zi[std::make_pair(tmp_zi, 1)]);

                    rec.set_anchor_points(anchor_points);
                  }

                  coef_d.emplace(std::make_pair(i, std::move(rec)));
                }
              }

              if ((int) i <= curr_deg_den) {
                if (curr_zi_order[zi - 2] < (uint32_t) i + 3) {
                  std::vector<uint32_t> key = {i, zi};
                  saved_num_den[curr_zi_order][key] = std::make_pair(den_coef[ {i}], sub_count_den);
                }
              }
            }

            if (first_run) first_run = false;

            uint32_t zi_num = 0;

            if (curr_deg_num > 0) zi_num = coef_n[curr_deg_num].get_zi() + 1;

            uint32_t zi_den = 0;

            if (curr_deg_den > 0) zi_den = coef_d[curr_deg_den].get_zi() + 1;

            // reconstruct the numerator
            if (curr_deg_num >= 0) {
              PolyReconst rec = coef_n[curr_deg_num];

              if (rec.get_zi_order() == std::vector<uint32_t>(curr_zi_order.begin(), curr_zi_order.end())) {
                auto res = feed_poly(curr_deg_num, max_deg_num, coef_n, rec,
                                     saved_num_num, sub_num, true);
                curr_deg_num = std::get<0>(res);
                zi_num = std::get<1>(res);
                curr_zi_order_num = std::get<2>(res);
              }
            }

            // reconstruct the denominator
            if (curr_deg_den >= 0) {
              PolyReconst rec = coef_d[curr_deg_den];

              // if the numerator is done, get the current zi order of the
              // denominator
              if (curr_deg_num == -1) {
                std::unique_lock<std::mutex> lock(mutex_status);
                curr_zi_order = rec.get_zi_order();
                curr_zi = rec.get_zi() + 1;
                zi = curr_zi;
              }

              if (rec.get_zi_order() == std::vector<uint32_t>(curr_zi_order.begin(), curr_zi_order.end())) {
                auto res = feed_poly(curr_deg_den, max_deg_den, coef_d, rec,
                                     saved_num_den, sub_den, false);
                curr_deg_den = std::get<0>(res);
                zi_den = std::get<1>(res);
                curr_zi_order_den = std::get<2>(res);

                // if the denominator is done, check if the numerator is still undone
                if (curr_deg_den == -1 && curr_deg_num >= 0) {
                  PolyReconst rec_new = coef_n[curr_deg_num];
                  {
                    std::unique_lock<std::mutex> lock(mutex_status);
                    curr_zi_order = rec_new.get_zi_order();
                    curr_zi = rec_new.get_zi() + 1;
                    zi = curr_zi;
                  }

                  if (rec_new.get_zi_order() == std::vector<uint32_t>(curr_zi_order.begin(), curr_zi_order.end())) {
                    auto res_new = feed_poly(curr_deg_num, max_deg_num, coef_n, rec_new,
                                             saved_num_num, sub_num, true);
                    curr_deg_num = std::get<0>(res_new);
                    zi_num = std::get<1>(res_new);
                    curr_zi_order_num = std::get<2>(res_new);
                  }
                }
              }
            }

            // check which poly reconst should be feeded next
            // it is promising that feeding a PolyReconst with a higher
            // zi degree will be finished next leading to less numerical runs
            if (curr_deg_den >= 0 && curr_deg_num >= 0) {
              if (a_grt_b(curr_zi_order_num, curr_zi_order_den)) {
                std::unique_lock<std::mutex> lock(mutex_status);
                curr_zi_order = curr_zi_order_num;
                curr_zi = zi_num;
                zi = zi_num;
              } else {
                std::unique_lock<std::mutex> lock(mutex_status);
                curr_zi_order = curr_zi_order_den;
                curr_zi = zi_den;
                zi = zi_den;
              }
            } else if (curr_deg_num >= 0) {
              std::unique_lock<std::mutex> lock(mutex_status);
              curr_zi_order = curr_zi_order_num;
              curr_zi = zi_num;
              zi = zi_num;
            } else if (curr_deg_den >= 0) {
              std::unique_lock<std::mutex> lock(mutex_status);
              curr_zi_order = curr_zi_order_den;
              curr_zi = zi_den;
              zi = zi_den;
            }

            // combine results
            if (curr_deg_den == - 1 && curr_deg_num == -1) {
              saved_num_num.clear();
              saved_num_den.clear();

              first_run = true;

              // Remove normalization due to the shift
              PolynomialFF numerator;
              PolynomialFF denominator;

              for (auto & el : coef_n) {
                PolynomialFF res = el.second.get_result_ff();

                if (!(res.coefs.size() == 1 && res.coefs.begin()->second == 0))
                  numerator += res;
              }

              for (auto & el : coef_d) {
                PolynomialFF res = el.second.get_result_ff();

                if (!(res.coefs.size() == 1 && res.coefs.begin()->second == 0))
                  denominator += res;
              }

              FFInt terminator = 0;
              // check if one can normalize to a single univariate degree, if so
              // set the corresponding degree in equalizer_degree. Check constants
              // first and proceed with denominator/numerator.
              // if the denominator is just a constant, there is no corresponding
              // PolyReconst object. Thus we set the minimal degree to a zero tuple

              if (const_den != 1) {
                ff_map dummy_map {};
                terminator = FFInt(1) - const_den;
                dummy_map.emplace(std::make_pair(std::vector<uint32_t> (n, 0), terminator));
                denominator = denominator + PolynomialFF(n, dummy_map);
              } else if (numerator.coefs.find(std::vector<uint32_t> (n, 0)) != numerator.coefs.end()) {
                terminator = numerator.coefs[std::vector<uint32_t> (n, 0)];
              } else {
                for (const auto & el : denominator.coefs) {
                  add_non_solved_den(el.first);

                  if (min_deg_den_vec.empty())
                    min_deg_den_vec = el.first;
                  else if (a_grt_b(min_deg_den_vec, el.first))
                    min_deg_den_vec = el.first;
                }

                for (const auto & candidate : non_solved_degs_den) {
                  if (candidate.second.size() == 1) {
                    terminator = denominator.coefs[candidate.second[0]];
                    break;
                  }
                }

                if (terminator.n == 0) {
                  for (const auto & el : numerator.coefs) {
                    add_non_solved_num(el.first);
                  }


                  for (const auto & candidate : non_solved_degs_num) {
                    if (candidate.second.size() == 1) {
                      terminator = numerator.coefs[candidate.second[0]];
                      break;
                    }
                  }
                }

                if (terminator.n == 0) {
                  // normalize to the minimal degree of the denominator
                  terminator = denominator.coefs[min_deg_den_vec];

                  is_singular_system = true;
                }
              }

              coef_n.clear();
              coef_d.clear();
              curr_zi_order_num.clear();
              curr_zi_order_den.clear();

              // normalize
              FFInt equializer = FFInt(1) / terminator;

              numerator *= equializer;
              denominator *= equializer;

              combine_primes(numerator.coefs, denominator.coefs);

              std::unique_lock<std::mutex> lock(mutex_status);
              prime_number++;
              queue.clear();
              saved_ti.clear();
              std::fill(curr_zi_order.begin(), curr_zi_order.end(), 1);
              curr_zi = 2;
              zi = 2;
              new_prime = true;
            } else if (zi > 0) {
              // set new random
              for (uint32_t tmp_zi = 2; tmp_zi <= n; tmp_zi ++) {
                auto key = std::make_pair(tmp_zi, curr_zi_order[tmp_zi - 2]);
                std::unique_lock<std::mutex> lock_statics(mutex_statics);
                rand_zi.emplace(std::make_pair(key, rand_zi[std::make_pair(tmp_zi, 1)].pow(key.second)));
              }
            }

            return;
          } else {
            // build multivariate Vandermonde systems and evaluate them if possible
            if (!is_singular_system) {
              for (const auto & sol : canonical.first) {
                uint32_t key = sol.first[0];

                if (coef_mat_num[key].size() < non_solved_degs_num[key].size())
                  coef_mat_num[key].emplace_back(std::make_pair(sol.second, 0));

                // Solve multivariate Vandermonde system for corresponding degree,
                // remove entry from non_solved_degs and add it to solve_degs
                if (coef_mat_num[key].size() == non_solved_degs_num[key].size()) {
                  solved_num += solve_transposed_vandermonde(non_solved_degs_num[key], coef_mat_num[key]);
                  non_solved_degs_num.erase(key);
                  coef_mat_num.erase(key);
                }
              }

              for (const auto & sol : canonical.second) {
                uint32_t key = sol.first[0];

                if (coef_mat_den[key].size() < non_solved_degs_den[key].size())
                  coef_mat_den[key].emplace_back(std::make_pair(sol.second, 0));

                if (coef_mat_den[key].size() == non_solved_degs_den[key].size()) {
                  solved_den += solve_transposed_vandermonde(non_solved_degs_den[key], coef_mat_den[key]);
                  non_solved_degs_den.erase(key);
                  coef_mat_den.erase(key);
                }
              }
            } else {
              uint32_t tmp_deg = curr_deg_num;

              if (curr_deg_num > -1) {
                for (uint32_t i = 0; i <= tmp_deg; i++) {
                  if (coef_mat_num.find(i) != coef_mat_num.end()) {
                    if (coef_mat_num[i].size() < non_solved_degs_num[i].size())
                      coef_mat_num[i].emplace_back(std::make_pair(canonical.first[ {i}], sub_count_num));

                    if (i == (uint32_t)curr_deg_num && coef_mat_num[i].size() == non_solved_degs_num[i].size()) {
                      set_new_curr_deg_num_singular(i);
                      bool cannot_solve = false;

                      while (!cannot_solve) {
                        std::vector<uint32_t> deleted_degs {};

                        for (const auto & mat : coef_mat_num) {
                          uint32_t tmp_key = mat.first;

                          if (tmp_key == (uint32_t)curr_deg_num && mat.second.size() == non_solved_degs_num[tmp_key].size()) {
                            set_new_curr_deg_num_singular(tmp_key);
                            deleted_degs.emplace_back(tmp_key);
                          }
                        }

                        for (const auto & el : deleted_degs) {
                          coef_mat_num.erase(el);
                        }

                        if (deleted_degs.empty()) cannot_solve = true;

                        coef_mat_num.erase(i);
                      }
                    }
                  }
                }
              }

              if (curr_deg_den > 0) {
                tmp_deg = curr_deg_den;

                for (uint32_t i = 1; i <= tmp_deg; i++) {
                  if (coef_mat_den.find(i) != coef_mat_den.end()) {
                    if (coef_mat_den[i].size() < non_solved_degs_den[i].size())
                      coef_mat_den[i].emplace_back(std::make_pair(canonical.second[ {i}], sub_count_den));

                    if (i == (uint32_t)curr_deg_den && coef_mat_den[i].size() == non_solved_degs_den[i].size()) {
                      set_new_curr_deg_den_singular(i);
                      bool cannot_solve = false;

                      while (!cannot_solve) {
                        std::vector<uint32_t> deleted_degs {};

                        for (const auto & mat : coef_mat_den) {
                          uint32_t tmp_key = mat.first;

                          if (tmp_key == (uint32_t)curr_deg_den && mat.second.size() == non_solved_degs_den[tmp_key].size()) {
                            set_new_curr_deg_den_singular(tmp_key);
                            deleted_degs.emplace_back(tmp_key);
                          }
                        }

                        for (const auto & el : deleted_degs) {
                          coef_mat_den.erase(el);
                        }

                        if (deleted_degs.empty()) cannot_solve = true;

                        coef_mat_den.erase(i);
                      }
                    }
                  }
                }
              }
            }

            // promote to next prime and combine results
            if (coef_mat_num.empty() && coef_mat_den.empty()) {
              if (is_singular_system) {
                for (const auto & el : solved_degs_num) solved_num += el.second;

                for (const auto & el : solved_degs_den) solved_den += el.second;

                // normalize
                FFInt terminator = solved_den.coefs[min_deg_den_vec];
                FFInt equializer = FFInt(1) / terminator;

                for (const auto & el : g_ni) {
                  solved_num.coefs.erase(el.first);
                }

                for (const auto & el : g_di) {
                  solved_den.coefs.erase(el.first);
                }

                solved_num = solved_num * equializer;
                solved_den = solved_den * equializer;
              }

              combine_primes(solved_num.coefs, solved_den.coefs);
              {
                std::unique_lock<std::mutex> lock(mutex_status);
                prime_number++;
                queue.clear();
                saved_ti.clear();
                std::fill(curr_zi_order.begin(), curr_zi_order.end(), 1);
                new_prime = true;
              }
              // reset solved coefficients
              ff_map zero_deg {};
              zero_deg.emplace(std::make_pair(std::vector<uint32_t> (n), 0));
              solved_degs_num = polff_map();
              solved_degs_den = polff_map();
              solved_num.coefs = zero_deg;
              solved_den.coefs = zero_deg;
            } else {
              // increase zi order by 1
              {
                std::unique_lock<std::mutex> lock(mutex_status);
                std::transform(curr_zi_order.begin(), curr_zi_order.end(),
                curr_zi_order.begin(), [](uint32_t x) {return x + 1;});

                for (uint32_t tmp_zi = 2; tmp_zi <= n; tmp_zi ++) {
                  auto key = std::make_pair(tmp_zi, curr_zi_order[tmp_zi - 2]);
                  std::unique_lock<std::mutex> lock_statics(mutex_statics);
                  rand_zi.emplace(std::make_pair(key, rand_zi[std::make_pair(tmp_zi, 1)].pow(key.second)));
                }

                if (!is_singular_system)
                  num_eqn = non_solved_degs_num.size() + non_solved_degs_den.size();
                else {
                  num_eqn = max_deg_den + max_deg_num + 1
                            - tmp_solved_coefs_num - tmp_solved_coefs_den;
                }
              }
            }
          }
        }
      } else {
        if (saved_ti.find(feed_zi_ord) == saved_ti.end()) {
          std::vector<std::pair<FFInt, FFInt>> tmp_ti = {std::make_pair(new_ti, num)};
          saved_ti[feed_zi_ord] = tmp_ti;
        } else {
          saved_ti[feed_zi_ord].emplace_back(std::make_pair(new_ti, num));
        }
      }
    }
  }

  std::tuple<int, uint32_t, std::vector<uint32_t>> RatReconst::feed_poly(int curr_deg,
                                                                         uint32_t max_deg, std::unordered_map<uint32_t, PolyReconst>& coef,
  PolyReconst& rec, ff_map_map& saved_num, polff_vec_map& sub_save, bool is_num) {
    uint32_t tmp_zi = rec.get_zi() + 1;
    std::vector<uint32_t> tmp_zi_ord = curr_zi_order;

    while (!rec.is_new_prime()) {
      try {
        std::vector<uint32_t> key = {(uint32_t) curr_deg, tmp_zi};
        auto food_pair = saved_num.at(tmp_zi_ord).at(key);
        FFInt food = food_pair.first;
        uint32_t sub_count = food_pair.second;
        // delete unused saved data
        saved_num[tmp_zi_ord].erase(key);
        // set random values for the yis
        std::vector<FFInt> yis = get_rand_zi_vec(tmp_zi_ord);

        // feed to PolyReconst
        // since the constant is just a constant, we do not have to get mutliple
        // numerical values to reconstruct the coefficient
        if (curr_deg == 0) {
          while (!rec.is_new_prime()) {
            FFInt sub = 0;

            if (curr_deg != (int)max_deg /*&& sub_count < sub_save[curr_deg].size()*/)
              sub = get_particular_shift(tmp_zi_ord, curr_deg, is_num, sub_count);

            rec.feed(yis, food - sub);
          }
        } else {
          FFInt sub = 0;

          if (curr_deg != (int)max_deg /*&& sub_count < sub_save[curr_deg].size()*/)
            sub = get_particular_shift(tmp_zi_ord, curr_deg, is_num, sub_count);

          rec.feed(yis, food - sub);
          tmp_zi = rec.get_zi() + 1;
          tmp_zi_ord = rec.get_zi_order();
        }
      } catch (std::out_of_range& e) {
        coef[curr_deg] = rec;
        return std::make_tuple(curr_deg, tmp_zi, tmp_zi_ord);
      }

      /*
       * Check for new prime & save subtraction term
       */
      if (rec.is_new_prime()) {
        coef[curr_deg] = rec;

        if (curr_deg > 0) {
<<<<<<< HEAD
          /*std::vector<uint32_t> zero_deg(n);
          PolynomialFF zero_poly(n, {{zero_deg, 0}});

          for (int i = 0; i < curr_deg; i++) {
            if (sub_save[(uint32_t)i].size() == 0)
              sub_save[(uint32_t)i] = {zero_poly};
            else
              sub_save[(uint32_t)i].emplace_back(zero_poly);
          }*/

          PolynomialFF res = rec.get_result_ff();

          if (!res.zero()) {

            // check if the polynomial is zero which we then can omit for further
            // calculations
            /*if (!(res.coefs.size() == 1 && res.coefs.begin()->second == 0)) {
=======
          PolynomialFF res = rec.get_result_ff();

          if (!res.zero()) {
            std::vector<uint32_t> zero_deg(n);
            PolynomialFF zero_poly(n, {{zero_deg, 0}});

            for (int i = 0; i < curr_deg; i++) {
              if (sub_save[(uint32_t)i].size() == 0)
                sub_save[(uint32_t)i] = {zero_poly};
              else
                sub_save[(uint32_t)i].emplace_back(zero_poly);
            }

            PolynomialFF res = rec.get_result_ff();

            // check if the polynomial is zero which we then can omit for further
            // calculations
            if (!(res.coefs.size() == 1 && res.coefs.begin()->second == 0)) {
>>>>>>> e129d12a
              std::vector<FFInt> tmp_shift;
              {
                std::unique_lock<std::mutex> lock_statics(mutex_statics);
                tmp_shift = shift;
              }
              PolynomialFF sub_pol = rec.get_result_ff().add_shift(tmp_shift);
<<<<<<< HEAD
              sub_pol -= rec.get_result_ff();
=======
>>>>>>> e129d12a

              for (auto & el : sub_pol.coefs) {
                int tmp_deg = 0;

                for (const auto & deg : el.first) tmp_deg += deg;

                if (tmp_deg < curr_deg) {
                  for (auto & tmp_sub : sub_save[(uint32_t)tmp_deg]) {
                    tmp_sub += PolynomialFF(n, {{el.first, el.second}});
                  }
                }
              }
            }*/

            if (!is_num) {
              sub_count_den++;
              std::vector<uint32_t> start_order(n, 1);
              calculate_shift(res, start_order, curr_deg, is_num);
              const_den += saved_shifts_den[start_order][curr_deg][0];
            } else
              sub_count_num++;
          } else {
            if (is_num){
              zero_degs_num.emplace((uint32_t)curr_deg);
              sub_count_num++;
            }
            else{
              zero_degs_den.emplace((uint32_t)curr_deg);
              sub_count_den++;
            }
<<<<<<< HEAD
=======

            if (!is_num) {
              sub_count_den ++;
              std::vector<FFInt> tmp_yis(n, 0);
              const_den += sub_save[0].back().calc(tmp_yis);
            } else {
              sub_count_num ++;
            }
          } else {
            if (is_num)
              sub_count_num ++;
            else
              sub_count_den ++;
>>>>>>> e129d12a
          }
        }

        sub_save[curr_deg] = std::vector<PolynomialFF>();

        /*
         * Remove already solved coefficients from Gauss eliminiation
         */
        curr_deg--;

        if (is_num)
          tmp_solved_coefs_num ++;
        else {
          if (curr_deg > -1)
            tmp_solved_coefs_den ++;

          if (curr_deg == 0)
            curr_deg = -1;
        }

        {
          std::unique_lock<std::mutex> lock(mutex_status);
          num_eqn = max_deg_den + max_deg_num + 1
                    - tmp_solved_coefs_num - tmp_solved_coefs_den;
        }

        if (curr_deg >= 0) {
          rec = coef[curr_deg];
          std::fill(tmp_zi_ord.begin(), tmp_zi_ord.end(), 1);
          tmp_zi = rec.get_zi() + 1;
        } else break;
      }
    }

    tmp_zi = rec.get_zi() + 1;
    return std::make_tuple(curr_deg, tmp_zi, tmp_zi_ord);
  }

  void RatReconst::combine_primes(ff_map& numerator, ff_map& denominator) {
    std::vector<uint32_t> tmp_deg_num {};
    std::vector<uint32_t> tmp_deg_den {};

    sub_count_den = 0;
    sub_count_num = 0;

    if (is_singular_system) {
      for (const auto & el : non_solved_degs_num) {
        tmp_deg_num.emplace_back(el.first);
      }

      for (const auto & el : non_solved_degs_den) {
        tmp_deg_den.emplace_back(el.first);
      }
    }

    non_solved_degs_den.clear();
    non_solved_degs_num.clear();
    sub_num = polff_vec_map();
    sub_den = polff_vec_map();

    if (!use_chinese_remainder) {
      saved_num_num = ff_map_map();
      saved_num_den = ff_map_map();
      coef_d = std::unordered_map<uint32_t, PolyReconst>();
      coef_n = std::unordered_map<uint32_t, PolyReconst>();
      combined_ni = convert_to_mpz(numerator);
      combined_di = convert_to_mpz(denominator);

      // if the coefficient is not a rational number thus divided by 1,
      // it will not change in the next run and can be omitted to save
      // numerical runs
      mpz_map combined_ni_back = combined_ni;

      for (auto & c_ni : combined_ni_back) {
        RationalNumber rn_wang;
        bool wang;

        auto res = get_rational_coef(c_ni.second, combined_prime);
        wang = res.first;

        if (wang)
          rn_wang = res.second;

        if (wang && rn_wang.numerator == c_ni.second && rn_wang.denominator == 1) {
          remove_ni(c_ni.first, rn_wang);
          continue;
        }

        add_non_solved_num(c_ni.first);
      }

      mpz_map combined_di_back = combined_di;

      for (auto & c_di : combined_di_back) {
        RationalNumber rn_wang;
        bool wang;

        auto res = get_rational_coef(c_di.second, combined_prime);
        wang = res.first;

        if (wang)
          rn_wang = res.second;

        if (wang && rn_wang.numerator == c_di.second && rn_wang.denominator == 1) {
          remove_di(c_di.first, rn_wang);
          continue;
        }

        add_non_solved_den(c_di.first);
      }

      if (is_singular_system) {
        check_for_solved_degs(tmp_deg_num, true);

        if (is_singular_system)
          check_for_solved_degs(tmp_deg_den, false);
      }

      combined_ni_back.clear();
      combined_di_back.clear();
      tmp_solved_coefs_num = 0;
      tmp_solved_coefs_den = 0;
    } else {
      mpz_map combined_ni_back = combined_ni;
      mpz_map combined_di_back = combined_di;
      mpz_class combined_prime_back = combined_prime;
      std::pair<mpz_class, mpz_class> p1;
      std::pair<mpz_class, mpz_class> p2;
      std::pair<mpz_class, mpz_class> p3;

      //numerator
      for (auto it = combined_ni.begin(); it != combined_ni.end(); ++it) {
        p1 = std::make_pair(it->second, combined_prime);
        p2 = std::make_pair(mpz_class(numerator[it->first].n), FFInt::p);
        p3 = run_chinese_remainder(p1, p2);
        combined_ni[it->first] = p3.first;
      }

      // denominator
      for (auto it = combined_di.begin(); it != combined_di.end(); ++it) {
        p1 = std::make_pair(it->second, combined_prime);
        p2 = std::make_pair(mpz_class(denominator[it->first].n), FFInt::p);
        p3 = run_chinese_remainder(p1, p2);
        combined_di[it->first] = p3.first;
      }

      combined_prime = p3.second;

      // Remove already known coefficients from solve algorithm to save numerical runs
      for (auto & c_ni : combined_ni_back) {
        if (g_ni.find(c_ni.first) == g_ni.end()) {
          RationalNumber last_rn_wang;
          RationalNumber curr_rn_wang;
          bool last_wang;
          bool curr_wang;
          auto res = get_rational_coef(c_ni.second, combined_prime_back);
          last_wang = res.first;

          if (last_wang)
            last_rn_wang = res.second;

          res = get_rational_coef(combined_ni[c_ni.first], combined_prime);
          curr_wang = res.first;

          if (curr_wang)
            curr_rn_wang = res.second;


          RationalNumber last_rn_monagan;
          RationalNumber curr_rn_monagan;
          bool last_monagan;
          bool curr_monagan;

          res = get_rational_coef_mqrr(c_ni.second, combined_prime_back);
          last_monagan = res.first;

          if (last_monagan)
            last_rn_monagan = res.second;

          res = get_rational_coef_mqrr(combined_ni[c_ni.first], combined_prime);
          curr_monagan = res.first;

          if (curr_monagan)
            curr_rn_monagan = res.second;


          if (last_wang && curr_wang && last_rn_wang == curr_rn_wang) {
            remove_ni(c_ni.first, curr_rn_wang);
            continue;
          }

          if (last_monagan && curr_monagan && last_rn_monagan == curr_rn_monagan) {
            remove_ni(c_ni.first, curr_rn_monagan);
            continue;
          }

          if (c_ni.second == combined_ni[c_ni.first]) {
            RationalNumber rn = RationalNumber(c_ni.second, 1);
            remove_ni(c_ni.first, rn);
          } else
            add_non_solved_num(c_ni.first);
        }
      }

      for (auto & c_di : combined_di_back) {
        if (g_di.find(c_di.first) == g_di.end()) {
          RationalNumber last_rn_wang;
          RationalNumber curr_rn_wang;
          bool last_wang;
          bool curr_wang;
          auto res = get_rational_coef(c_di.second, combined_prime_back);
          last_wang = res.first;

          if (last_wang)
            last_rn_wang = res.second;

          res = get_rational_coef(combined_di[c_di.first], combined_prime);
          curr_wang = res.first;

          if (curr_wang)
            curr_rn_wang = res.second;


          RationalNumber last_rn_monagan;
          RationalNumber curr_rn_monagan;
          bool last_monagan;
          bool curr_monagan;

          res = get_rational_coef_mqrr(c_di.second, combined_prime_back);
          last_monagan = res.first;

          if (last_monagan)
            last_rn_monagan = res.second;

          res = get_rational_coef_mqrr(combined_di[c_di.first], combined_prime);
          curr_monagan = res.first;

          if (curr_monagan)
            curr_rn_monagan = res.second;

          if (last_wang && curr_wang && last_rn_wang == curr_rn_wang) {
            remove_di(c_di.first, curr_rn_wang);
            continue;
          }

          if (last_monagan && curr_monagan && last_rn_monagan == curr_rn_monagan) {
            remove_di(c_di.first, curr_rn_monagan);
            continue;
          }

          if (c_di.second == combined_di[c_di.first]) {
            RationalNumber rn = RationalNumber(c_di.second, 1);
            remove_di(c_di.first, rn);
          } else
            add_non_solved_den(c_di.first);
        }
      }

      if (is_singular_system) {
        check_for_solved_degs(tmp_deg_num, true);

        if (is_singular_system)
          check_for_solved_degs(tmp_deg_den, false);
      }

      combined_ni_back.clear();
      combined_di_back.clear();
      combined_prime_back = 0;
    }

    const_den = 0;

    if (is_singular_system) {
      tmp_solved_coefs_den = 0;
      tmp_solved_coefs_num = 0;
      {
        std::unique_lock<std::mutex> lock_statics(mutex_statics);
        need_prime_shift = true;
      }

      for (const auto & el : g_ni) add_non_solved_num(el.first);

      for (const auto & el : g_di) add_non_solved_den(el.first);

      curr_deg_num = max_deg_num;
      curr_deg_den = max_deg_den;

      std::unique_lock<std::mutex> lock(mutex_status);
      num_eqn = max_deg_den + max_deg_num + 1;
    } else {
      std::unique_lock<std::mutex> lock(mutex_status);
      num_eqn = non_solved_degs_num.size() + non_solved_degs_den.size();
    }

    for (const auto & el : non_solved_degs_num) coef_mat_num[el.first] = std::vector<std::pair<FFInt, uint32_t>> {};

    for (const auto & el : non_solved_degs_den) coef_mat_den[el.first] = std::vector<std::pair<FFInt, uint32_t>> {};

    // Check if the state should be written out after this prime
    if (tag.size() > 0) {
      mkdir("ff_save", S_IRWXU | S_IRWXG | S_IROTH | S_IXOTH);
      std::ofstream file;
      std::string file_name = std::string("ff_save/") + tag + std::string("_") + std::to_string(prime_number) + std::string(".txt");
      file.open(file_name.c_str());
      file << "combined_prime\n" << combined_prime.get_str() << "\n";
      file << "max_deg_num\n" << max_deg_num << "\n";
      file << "max_deg_den\n" << max_deg_den << "\n";
      file << "need_prime_shift\n" << need_prime_shift << "\n";
      file << "min_deg_den_vec\n";
      std::string tmp_vec = "";

      for (const auto & deg : min_deg_den_vec) {
        tmp_vec += std::to_string(deg) + std::string(" ");
      }

      tmp_vec.substr(0, tmp_vec.size() - 1);
      tmp_vec += std::string("\n");
      file << tmp_vec;
      file << "g_ni\n";

      for (const auto & el : g_ni) {
        std::string tmp_entry = "";

        for (const auto & deg : el.first) tmp_entry += std::to_string(deg) + std::string(" ");

        tmp_entry += std::string(el.second.numerator.get_str()) + " " + std::string(el.second.denominator.get_str()) + std::string("\n");
        file << tmp_entry;
      }

      file << "g_di\n";

      for (const auto & el : g_di) {
        std::string tmp_entry = "";

        for (const auto & deg : el.first) tmp_entry += std::to_string(deg) + std::string(" ");

        tmp_entry += std::string(el.second.numerator.get_str()) + " " + std::string(el.second.denominator.get_str()) + std::string("\n");
        file << tmp_entry;
      }

      file << "combined_ni\n";

      for (const auto & el : combined_ni) {
        std::string tmp_entry = "";

        for (const auto & deg : el.first) tmp_entry += std::to_string(deg) + std::string(" ");

        tmp_entry += std::string(el.second.get_str()) + std::string("\n");
        file << tmp_entry;
      }

      file << "combined_di\n";

      for (const auto & el : combined_di) {
        std::string tmp_entry = "";

        for (const auto & deg : el.first) tmp_entry += std::to_string(deg) + std::string(" ");

        tmp_entry += std::string(el.second.get_str()) + std::string("\n");
        file << tmp_entry;
      }

      file.close();

      if (prime_number > 0) {
        std::string old_file_name = std::string("ff_save/") + tag + std::string("_") + std::to_string(prime_number - 1) + std::string(".txt");

        if (std::remove(old_file_name.c_str()) != 0)
          WARNING_MSG("The previously saved file could not be deleted.");
      }
    }
  }

  RationalFunction RatReconst::get_result() {
    std::unique_lock<std::mutex> lock(mutex_status);

    if (done) {
      if (result.numerator.coefs.empty()) {
        Polynomial numerator;
        Polynomial denominator;

        numerator = Polynomial(g_ni);
        denominator = Polynomial(g_di);
        g_ni.clear();
        g_di.clear();
        numerator.sort();
        denominator.sort();

        result = RationalFunction(numerator, denominator);

        RationalNumber first_coef = result.denominator.coefs[0].coef;

        if (first_coef.numerator != 1 || first_coef.denominator != 1) result = normalize(result);
      }

      return result;
    } else {
      ERROR_MSG("Trying to access unfinished result.");
      std::exit(-1);
    }
  }

  bool RatReconst::rec_rat_coef() {
    bool run_test = true;
    std::vector<const std::vector<uint32_t>*> promoted_n;
    std::vector<const std::vector<uint32_t>*> promoted_d;

    for (const auto & ci : combined_ni) {
      mpz_class a = ci.second;
      auto res = get_rational_coef(a, combined_prime);

      if (res.first) {
        g_ni[ci.first] = res.second;
        promoted_n.emplace_back(&ci.first);
      } else {
        res = get_rational_coef_mqrr(a, combined_prime);

        if (res.first) {
          g_ni[ci.first] = res.second;
          promoted_n.emplace_back(&ci.first);
        } else {
          run_test = false;
          break;
        }
      }
    }

    if (run_test) {
      for (const auto & ci : combined_di) {
        mpz_class a = ci.second;
        auto res = get_rational_coef(a, combined_prime);

        if (res.first) {
          g_di[ci.first] = res.second;
          promoted_d.emplace_back(&ci.first);
        } else {
          res = get_rational_coef_mqrr(a, combined_prime);

          if (res.first) {
            g_di[ci.first] = res.second;
            promoted_d.emplace_back(&ci.first);
          } else {
            run_test = false;
            break;
          }
        }
      }
    }

    if (!run_test) {
      for (const auto & ci : promoted_n) g_ni.erase(*ci);

      for (const auto & ci : promoted_d) g_di.erase(*ci);
    }

    return run_test;
  }

  FFInt RatReconst::comp_ai(int i, int ip, const FFInt& num) {
    if (ip == 0) {
      return num;
    } else {
      FFInt ai_i = comp_ai(i, ip - 1, num);
      return (ti[i] - ti[ip - 1]) / (ai_i - ai[ip - 1]);
    }
  }

  FFInt RatReconst::comp_fyi(uint32_t i, uint32_t ip, const FFInt& y) {
    if (ip == 0) {
      return ai[i];
    } else {
      return ai[i - ip] + (-ti[i - ip] + y) / comp_fyi(i, ip - 1, y);
    }
  }

  std::pair<ff_map, ff_map> RatReconst::solve_gauss() {
    std::vector<FFInt> results = solve_gauss_system(num_eqn, coef_mat);
    coef_mat.clear();

    // Bring result in canonical form
    ff_map numerator;
    ff_map denominator;

    const std::vector<uint32_t> min_power = {0};
    denominator.emplace(std::make_pair(std::move(min_power), FFInt(1)));

    int terms_num = max_deg_num - tmp_solved_coefs_num;

    if (terms_num == -1) {
      numerator.emplace(std::make_pair(std::move(min_power), FFInt(1)));
    } else {
      for (int i = 0; i <= terms_num; i ++) {
        std::vector<uint32_t> power = { (uint32_t) i};
        numerator.emplace(std::make_pair(std::move(power), results[i]));
      }
    }

    for (uint32_t i = 1; i <= max_deg_den - tmp_solved_coefs_den; i ++) {
      std::vector<uint32_t> power = {i};
      denominator.emplace(std::make_pair(std::move(power), results[i + terms_num]));
    }

    return std::make_pair(numerator, denominator);
  }

  std::pair<ff_map, ff_map> RatReconst::solve_homogenized_multi_gauss() {
    std::vector<FFInt> results = solve_gauss_system(num_eqn, coef_mat);
    coef_mat.clear();

    // Bring result in canonical form
    ff_map numerator;
    ff_map denominator;

    uint32_t counter = 0;

    if (!is_singular_system) {
      for (const auto & el : non_solved_degs_num) {
        std::vector<uint32_t> power = {el.first};
        numerator.emplace(std::make_pair(std::move(power), results[counter]));
        counter ++;
      }

      for (const auto & el : non_solved_degs_den) {
        std::vector<uint32_t> power = {el.first};
        denominator.emplace(std::make_pair(std::move(power), results[counter]));
        counter ++;
      }
    } else {
      int terms_num = max_deg_num - tmp_solved_coefs_num;

      if (terms_num > 0) {
        for (int i = 0; i <= terms_num; i++) {
          if (non_solved_degs_num.find((uint32_t)i) != non_solved_degs_num.end()) {
            std::vector<uint32_t> power = {(uint32_t)i};
            numerator.emplace(std::make_pair(std::move(power), results[counter]));
          }

          counter ++;
        }
      }

      for (uint32_t i = 1; i <= max_deg_den - tmp_solved_coefs_den; i++) {
        if (non_solved_degs_den.find(i) != non_solved_degs_den.end()) {
          std::vector<uint32_t> power = {i};
          denominator.emplace(std::make_pair(std::move(power), results[counter]));
        }

        counter ++;
      }
    }

    return std::make_pair(numerator, denominator);
  }

  std::pair<ff_map, ff_map> RatReconst::construct_canonical() {
    if (ai.size() == 1) {
      ff_map numerator_ff;
      std::vector<uint32_t> zero_deg = {0};
      numerator_ff.emplace(std::make_pair(zero_deg, ai[0]));
      ff_map denominator_ff;
      denominator_ff.emplace(std::make_pair(zero_deg, FFInt(1)));
      return std::make_pair(numerator_ff, denominator_ff);
    } else {
      std::pair<PolynomialFF, PolynomialFF> r = iterate_canonical(1);
      FFInt mti = -ti[0];
      return std::make_pair((r.first * ai[0] + r.second * mti + r.second.mul(1)).coefs,
                            r.first.coefs);
    }
  }

  std::pair<PolynomialFF, PolynomialFF> RatReconst::iterate_canonical(uint32_t i) {
    if (i < ai.size() - 1) {
      std::pair<PolynomialFF, PolynomialFF> fnp1 = iterate_canonical(i + 1);
      FFInt mti = -ti[i];
      return std::pair<PolynomialFF, PolynomialFF> (fnp1.first * ai[i] + fnp1.second.mul(1) + fnp1.second * mti,
                                                    fnp1.first);
    } else {
      ff_map numerator_ff;
      std::vector<uint32_t> zero_deg = {0};
      numerator_ff.emplace(std::make_pair(zero_deg, ai[i]));
      ff_map denominator_ff;
      denominator_ff.emplace(std::make_pair(zero_deg, FFInt(1)));
      return std::make_pair(PolynomialFF(1, numerator_ff), PolynomialFF(1, denominator_ff));
    }
  }

  RationalFunction RatReconst::normalize(RationalFunction& rf) {
    RationalNumber equializer = rf.denominator.coefs[0].coef;
    RationalNumber terminator(equializer.denominator, equializer.numerator);

    rf.numerator *=  terminator;
    rf.denominator *= terminator;
    return rf;
  }

  bool RatReconst::test_guess(const FFInt& num) {
    ff_map g_ff_ni = convert_to_ffint(g_ni);
    ff_map g_ff_di = convert_to_ffint(g_di);
    PolynomialFF g_ny(n, g_ff_ni);
    PolynomialFF g_dy(n, g_ff_di);
    std::vector<FFInt> yis = std::vector<FFInt> (n);
    {
      std::unique_lock<std::mutex> lock_statics(mutex_statics);
      yis[0] = ti[0] + shift[0];

      for (uint32_t i = 1; i < n; i++) {
        yis[i] = ti[0] * rand_zi[std::make_pair(i + 1, curr_zi_order[i - 1])] + shift[i];
      }
    }

    return (g_ny.calc(yis) / g_dy.calc(yis)) == num;
  }

  void RatReconst::remove_ni(const std::vector<uint32_t>& deg_vec, RationalNumber& rn) {
    g_ni[deg_vec] =  rn;
    combined_ni.erase(deg_vec);
  }

  void RatReconst::remove_di(const std::vector<uint32_t>& deg_vec, RationalNumber& rn) {
    g_di[deg_vec] =  rn;
    combined_di.erase(deg_vec);
  }

  RatReconst::RatReconst(const RatReconst& other) {
    std::unique_lock<std::mutex> lock_my_status(mutex_status, std::defer_lock);
    std::unique_lock<std::mutex> lock_other_status(other.mutex_status, std::defer_lock);
    std::lock(lock_my_status, lock_other_status);

    first_run = other.first_run;
    coef_mat = other.coef_mat;
    curr_zi = other.curr_zi;
    saved_ti = other.saved_ti;
    ai = other.ai;
    coef_n = other.coef_n;
    coef_d = other.coef_d;
    non_solved_degs_den = other.non_solved_degs_den;
    non_solved_degs_num = other.non_solved_degs_num;
    saved_num_num = other.saved_num_num;
    saved_num_den = other.saved_num_den;
    max_deg_num = other.max_deg_num;
    max_deg_den = other.max_deg_den;
    curr_deg_num = other.curr_deg_num;
    curr_deg_den = other.curr_deg_den;
    curr_zi_order_num = other.curr_zi_order_num;
    curr_zi_order_den = other.curr_zi_order_den;
    tmp_solved_coefs_num = other.tmp_solved_coefs_num;
    tmp_solved_coefs_den = other.tmp_solved_coefs_den;
    result = other.result;
    ti = other.ti;
    g_ni = other.g_ni;
    g_di = other.g_di;
    combined_ni = other.combined_ni;
    combined_di = other.combined_di;
    coef_mat_num = other.coef_mat_num;
    coef_mat_den = other.coef_mat_den;
    solved_num = other.solved_num;
    solved_den = other.solved_den;
    solved_degs_num = other.solved_degs_num;
    solved_degs_den = other.solved_degs_den;
    min_deg_den_vec = other.min_deg_den_vec;
    is_singular_system = other.is_singular_system;
    queue = other.queue;
    const_den = other.const_den;
    tag = other.tag;
    sub_num = other.sub_num;
    sub_den = other.sub_den;
    parsed_variables = other.parsed_variables;
    curr_parsed_variable = other.curr_parsed_variable;
<<<<<<< HEAD
    saved_shifts_num = other.saved_shifts_num;
    saved_shifts_den = other.saved_shifts_den;
    zero_degs_num = other.zero_degs_num;
    zero_degs_den = other.zero_degs_den;
=======
>>>>>>> e129d12a
    sub_count_num = other.sub_count_num;
    sub_count_den = other.sub_count_den;

    done = other.done;
    new_prime = other.new_prime;
    check = other.check;
    use_chinese_remainder = other.use_chinese_remainder;
    curr_zi_order = other.curr_zi_order;
    prime_number = other.prime_number;
    num_eqn = other.num_eqn;
    n = other.n;
    type = other.type;
    zi = other.zi;
    combined_prime = other.combined_prime;
  }

  RatReconst::RatReconst(RatReconst && other) {
    std::unique_lock<std::mutex> lock_my_status(mutex_status, std::defer_lock);
    std::unique_lock<std::mutex> lock_other_status(other.mutex_status, std::defer_lock);
    std::lock(lock_my_status, lock_other_status);

    first_run = std::move(other.first_run);
    coef_mat = std::move(other.coef_mat);
    curr_zi = std::move(other.curr_zi);
    saved_ti = std::move(other.saved_ti);
    ai = std::move(other.ai);
    coef_n = std::move(other.coef_n);
    coef_d = std::move(other.coef_d);
    non_solved_degs_den = std::move(other.non_solved_degs_den);
    non_solved_degs_num = std::move(other.non_solved_degs_num);
    saved_num_num = std::move(other.saved_num_num);
    saved_num_den = std::move(other.saved_num_den);
    max_deg_num = std::move(other.max_deg_num);
    max_deg_den = std::move(other.max_deg_den);
    curr_deg_num = std::move(other.curr_deg_num);
    curr_deg_den = std::move(other.curr_deg_den);
    curr_zi_order_num = std::move(other.curr_zi_order_num);
    curr_zi_order_den = std::move(other.curr_zi_order_den);
    tmp_solved_coefs_num = std::move(other.tmp_solved_coefs_num);
    tmp_solved_coefs_den = std::move(other.tmp_solved_coefs_den);
    result = std::move(other.result);
    ti = std::move(other.ti);
    g_ni = std::move(other.g_ni);
    g_di = std::move(other.g_di);
    combined_ni = std::move(other.combined_ni);
    combined_di = std::move(other.combined_di);
    coef_mat_num = std::move(other.coef_mat_num);
    coef_mat_den = std::move(other.coef_mat_den);
    solved_num = std::move(other.solved_num);
    solved_den = std::move(other.solved_den);
    solved_degs_num = std::move(other.solved_degs_num);
    solved_degs_den = std::move(other.solved_degs_den);
    min_deg_den_vec = std::move(other.min_deg_den_vec);
    is_singular_system = std::move(other.is_singular_system);
    queue = std::move(other.queue);
    const_den = std::move(other.const_den);
    tag = std::move(other.tag);
    sub_num = std::move(other.sub_num);
    sub_den = std::move(other.sub_den);
    parsed_variables = std::move(other.parsed_variables);
    curr_parsed_variable = std::move(other.curr_parsed_variable);
<<<<<<< HEAD
    saved_shifts_num = std::move(other.saved_shifts_num);
    saved_shifts_den = std::move(other.saved_shifts_den);
    zero_degs_num = std::move(other.zero_degs_num);
    zero_degs_den = std::move(other.zero_degs_den);
=======
>>>>>>> e129d12a
    sub_count_num = std::move(other.sub_count_num);
    sub_count_den = std::move(other.sub_count_den);

    done = std::move(other.done);
    new_prime = std::move(other.new_prime);
    check = std::move(other.check);
    use_chinese_remainder = std::move(other.use_chinese_remainder);
    curr_zi_order = std::move(other.curr_zi_order);
    prime_number = std::move(other.prime_number);
    num_eqn = std::move(other.num_eqn);
    n = std::move(other.n);
    type = std::move(other.type);
    zi = std::move(other.zi);
    combined_prime = std::move(other.combined_prime);
  }

  RatReconst& RatReconst::operator=(const RatReconst& other) {
    if (this != &other) {
      std::unique_lock<std::mutex> lock_my_status(mutex_status, std::defer_lock);
      std::unique_lock<std::mutex> lock_other_status(other.mutex_status, std::defer_lock);
      std::lock(lock_my_status, lock_other_status);

      first_run = other.first_run;
      coef_mat = other.coef_mat;
      curr_zi = other.curr_zi;
      saved_ti = other.saved_ti;
      ai = other.ai;
      coef_n = other.coef_n;
      coef_d = other.coef_d;
      saved_num_num = other.saved_num_num;
      saved_num_den = other.saved_num_den;
      non_solved_degs_den = other.non_solved_degs_den;
      non_solved_degs_num = other.non_solved_degs_num;
      max_deg_num = other.max_deg_num;
      max_deg_den = other.max_deg_den;
      curr_deg_num = other.curr_deg_num;
      curr_deg_den = other.curr_deg_den;
      curr_zi_order_num = other.curr_zi_order_num;
      curr_zi_order_den = other.curr_zi_order_den;
      tmp_solved_coefs_num = other.tmp_solved_coefs_num;
      tmp_solved_coefs_den = other.tmp_solved_coefs_den;
      result = other.result;
      ti = other.ti;
      g_ni = other.g_ni;
      g_di = other.g_di;
      combined_ni = other.combined_ni;
      combined_di = other.combined_di;
      coef_mat_num = other.coef_mat_num;
      coef_mat_den = other.coef_mat_den;
      solved_num = other.solved_num;
      solved_den = other.solved_den;
      solved_degs_num = other.solved_degs_num;
      solved_degs_den = other.solved_degs_den;
      min_deg_den_vec = other.min_deg_den_vec;
      is_singular_system = other.is_singular_system;
      queue = other.queue;
      const_den = other.const_den;
      tag = other.tag;
      sub_num = other.sub_num;
      sub_den = other.sub_den;
      parsed_variables = other.parsed_variables;
      curr_parsed_variable = other.curr_parsed_variable;
<<<<<<< HEAD
    saved_shifts_num = other.saved_shifts_num;
    saved_shifts_den = other.saved_shifts_den;
    zero_degs_num = other.zero_degs_num;
    zero_degs_den = other.zero_degs_den;
    sub_count_num = other.sub_count_num;
    sub_count_den = other.sub_count_den;
=======
      sub_count_num = other.sub_count_num;
      sub_count_den = other.sub_count_den;
>>>>>>> e129d12a

      done = other.done;
      new_prime = other.new_prime;
      check = other.check;
      use_chinese_remainder = other.use_chinese_remainder;
      curr_zi_order = other.curr_zi_order;
      prime_number = other.prime_number;
      num_eqn = other.num_eqn;
      n = other.n;
      type = other.type;
      zi = other.zi;
      combined_prime = other.combined_prime;
    }

    return *this;
  }

  RatReconst& RatReconst::operator=(RatReconst && other) {
    if (this != &other) {
      std::unique_lock<std::mutex> lock_my_status(mutex_status, std::defer_lock);
      std::unique_lock<std::mutex> lock_other_status(other.mutex_status, std::defer_lock);
      std::lock(lock_my_status, lock_other_status);

      first_run = std::move(other.first_run);
      coef_mat = std::move(other.coef_mat);
      curr_zi = std::move(other.curr_zi);
      saved_ti = std::move(other.saved_ti);
      ai = std::move(other.ai);
      coef_n = std::move(other.coef_n);
      coef_d = std::move(other.coef_d);
      saved_num_num = std::move(other.saved_num_num);
      saved_num_den = std::move(other.saved_num_den);
      non_solved_degs_den = std::move(other.non_solved_degs_den);
      non_solved_degs_num = std::move(other.non_solved_degs_num);
      max_deg_num = std::move(other.max_deg_num);
      max_deg_den = std::move(other.max_deg_den);
      curr_deg_num = std::move(other.curr_deg_num);
      curr_deg_den = std::move(other.curr_deg_den);
      curr_zi_order_num = std::move(other.curr_zi_order_num);
      curr_zi_order_den = std::move(other.curr_zi_order_den);
      tmp_solved_coefs_num = std::move(other.tmp_solved_coefs_num);
      tmp_solved_coefs_den = std::move(other.tmp_solved_coefs_den);
      result = std::move(other.result);
      ti = std::move(other.ti);
      g_ni = std::move(other.g_ni);
      g_di = std::move(other.g_di);
      combined_ni = std::move(other.combined_ni);
      combined_di = std::move(other.combined_di);
      coef_mat_num = std::move(other.coef_mat_num);
      coef_mat_den = std::move(other.coef_mat_den);
      solved_num = std::move(other.solved_num);
      solved_den = std::move(other.solved_den);
      solved_degs_num = std::move(other.solved_degs_num);
      solved_degs_den = std::move(other.solved_degs_den);
      min_deg_den_vec = std::move(other.min_deg_den_vec);
      is_singular_system = std::move(other.is_singular_system);
      queue = std::move(other.queue);
      const_den = std::move(other.const_den);
      tag = std::move(other.tag);
      sub_num = std::move(other.sub_num);
      sub_den = std::move(other.sub_den);
      parsed_variables = std::move(other.parsed_variables);
      curr_parsed_variable = std::move(other.curr_parsed_variable);
<<<<<<< HEAD
    saved_shifts_num = std::move(other.saved_shifts_num);
    saved_shifts_den = std::move(other.saved_shifts_den);
    zero_degs_num = std::move(other.zero_degs_num);
    zero_degs_den = std::move(other.zero_degs_den);
    sub_count_num = std::move(other.sub_count_num);
    sub_count_den = std::move(other.sub_count_den);
=======
      sub_count_num = std::move(other.sub_count_num);
      sub_count_den = std::move(other.sub_count_den);
>>>>>>> e129d12a

      done = std::move(other.done);
      new_prime = std::move(other.new_prime);
      check = std::move(other.check);
      use_chinese_remainder = std::move(other.use_chinese_remainder);
      curr_zi_order = std::move(other.curr_zi_order);
      prime_number = std::move(other.prime_number);
      num_eqn = std::move(other.num_eqn);
      n = std::move(other.n);
      type = std::move(other.type);
      zi = std::move(other.zi);
      combined_prime = std::move(other.combined_prime);
    }

    return *this;
  }

  void RatReconst::disable_shift() {
    shift = std::vector<FFInt> (n, 0);
  }

  void RatReconst::build_uni_gauss(const FFInt& tmp_ti, const FFInt& tmp_num, std::vector<FFInt>& yis) {
    std::vector<FFInt> eq;
    eq.reserve(num_eqn + 1);
    FFInt res = (1 - const_den) * tmp_num;

    for (uint32_t i = 0; i < n; i++) {
      {
        std::unique_lock<std::mutex> lock_statics(mutex_statics);
        yis[i] = yis[i] * tmp_ti + shift[i];
      }
    }

    for (int r = 0; r <= max_deg_num; r++) {
      // If the current degree is smaller than the total degree of the polynomial
      // subtract the higher terms to save numerical runs
      if (coef_n.size() > 0 && coef_n[r].is_new_prime())
        res -= coef_n[r].get_result_ff().calc(yis);
      else
        eq.emplace_back(tmp_ti.pow(r));
    }

    for (int r = 1; r <= max_deg_den; r++) {
      if (coef_d.size() > 0 && coef_d[r].is_new_prime()) {
        res += coef_d[r].get_result_ff().calc(yis) * tmp_num;
      } else
        eq.emplace_back(-tmp_ti.pow(r) * tmp_num);
    }

    eq.emplace_back(res);

    coef_mat.emplace_back(std::move(eq));
  }

  void RatReconst::build_homogenized_multi_gauss(const FFInt& tmp_ti, const FFInt& tmp_num, std::vector<FFInt>& yis) {
    if (!is_singular_system) {
      std::vector<FFInt> eq;
      eq.reserve(num_eqn + 1);

      for (uint32_t i = 0; i < n; i++) {
        yis[i] = yis[i] * tmp_ti + shift[i];
      }

      // Build system of equations; in combined_.. are the non-solved coefficients
      for (const auto & pow_vec : non_solved_degs_num) {
        eq.emplace_back(tmp_ti.pow(pow_vec.first));
      }

      for (const auto & pow_vec : non_solved_degs_den) {
        eq.emplace_back(FFInt(0) - tmp_num * tmp_ti.pow(pow_vec.first));
      }

      // Build result vector including subtracted coefficients which have already
      // been solved
      eq.emplace_back(0);

      eq.back() += solved_den.calc(yis) * tmp_num;
      eq.back() -= solved_num.calc(yis);

      coef_mat.emplace_back(std::move(eq));
    } else {
      std::vector<FFInt> eq;
      eq.reserve(num_eqn + 1);
      FFInt res = (1 - const_den) * tmp_num;

      for (uint32_t i = 0; i < n; i++) {
        {
          std::unique_lock<std::mutex> lock_statics(mutex_statics);
          yis[i] = yis[i] * tmp_ti + shift[i];
        }
      }

      for (int r = 0; r <= max_deg_num; r++) {
        // If the current degree is smaller than the total degree of the polynomial
        // subtract the higher terms to save numerical runs
        if (r > curr_deg_num) {
          if (solved_degs_num.find(r) != solved_degs_num.end())
            res -= solved_degs_num[r].calc(yis);
        } else
          eq.emplace_back(tmp_ti.pow(r));
      }

      for (int r = 1; r <= max_deg_den; r++) {
        if (r > curr_deg_den) {
          if (solved_degs_den.find(r) != solved_degs_den.end())
            res += solved_degs_den[r].calc(yis) * tmp_num;
        } else
          eq.emplace_back(-tmp_ti.pow(r) * tmp_num);
      }

      eq.emplace_back(res);

      coef_mat.emplace_back(std::move(eq));
    }
  }

  void RatReconst::generate_anchor_points() {
    std::unique_lock<std::mutex> lock_statics(mutex_statics);

    rand_zi.clear();

    for (uint32_t tmp_zi = 2; tmp_zi <= n; tmp_zi ++) {
      rand_zi.emplace(std::make_pair(std::make_pair(tmp_zi, 0), 1));
      rand_zi.emplace(std::make_pair(std::make_pair(tmp_zi, 1), get_rand()));
    }
  }

  void RatReconst::add_non_solved_num(const std::vector<uint32_t>& deg) {
    uint32_t degree = 0;

    for (const auto & el : deg) degree += el;

    non_solved_degs_num[degree].emplace_back(deg);
  }

  void RatReconst::add_non_solved_den(const std::vector<uint32_t>& deg) {
    uint32_t degree = 0;

    for (const auto & el : deg) degree += el;

    non_solved_degs_den[degree].emplace_back(deg);
  }

  void RatReconst::check_for_solved_degs(std::vector<uint32_t>& uni_degs, const bool is_num) {
    for (const auto & el : uni_degs) {
      if (is_num) {
        if (non_solved_degs_num.find(el) == non_solved_degs_num.end()) {
          is_singular_system = false;
          break;
        }
      } else {
        if (non_solved_degs_den.find(el) == non_solved_degs_den.end()) {
          is_singular_system = false;
          break;
        }
      }
    }
  }

  PolynomialFF RatReconst::solve_transposed_vandermonde(std::vector<std::vector<uint32_t>>& degs,
  const std::vector<std::pair<FFInt, uint32_t>>& nums) {
    uint32_t num_eqn = degs.size();
    std::vector<FFInt> result(num_eqn);

    // calculate base entries of Vandermonde matrix
    std::vector<FFInt> vis;
    vis.reserve(num_eqn);
    std::sort(degs.begin(), degs.end(), std::greater<std::vector<uint32_t>>());

    for (const auto & el : degs) {
      FFInt vi = 1;

      // z_1 is always = 1 which does not matter while determining the coefficient
      for (uint32_t tmp_zi = 2; tmp_zi <= n; tmp_zi++) {
        // curr_zi_ord starts at 1, thus we need to subtract 1 entry
        std::unique_lock<std::mutex> lock_statics(mutex_statics);
        vi *= rand_zi[std::make_pair(tmp_zi, 1)].pow(el[tmp_zi - 1]);
      }

      vis.emplace_back(vi);
    }

    // Initialize the coefficient vector of the master polynomial
    std::vector<FFInt> cis(num_eqn);

    // The coefficients of the master polynomial are found by recursion
    // where we have
    // P(Z) = (Z - v_0)*(Z - v_1)*...*(Z - v_{n-1})
    //      =  c_0 + c_1*Z + ... + Z^n
    cis[num_eqn - 1] = -vis[0];

    for (uint32_t i = 1; i < num_eqn; i++) {
      for (uint32_t j = num_eqn - 1 - i; j < num_eqn - 1; j++) {
        cis[j] -= vis[i] * cis[j + 1];
      }

      cis[num_eqn - 1] -= vis[i];
    }

    // Each subfactor in turn is synthetically divided,
    // matrix-multiplied by the right hand-side,
    // and supplied with a denominator (since all vi should be different,
    // there is no additional check if a coefficient in synthetical division
    // leads to a vanishing denominator)
    for (uint32_t i = 0; i < num_eqn; i++) {
      FFInt t = 1;
      FFInt b = 1;
      FFInt s = nums[num_eqn - 1].first;

      for (int j = num_eqn - 1; j > 0; j--) {
        b = cis[j] + vis[i] * b;
        s += nums[j - 1].first * b;
        t = vis[i] * t + b;
      }

      result[i] = s / t / vis[i];
    }

    // Bring result in canonical form
    ff_map poly;

    for (uint32_t i = 0; i < num_eqn; i ++) {
      poly.emplace(std::make_pair(degs[i], result[i]));
    }

    return PolynomialFF(n, poly);
  }

  std::vector<FFInt> RatReconst::solve_uni_transposed_vandermonde(const std::vector<FFInt>& nums) {
    uint32_t num_eqn = nums.size();
    std::vector<FFInt> result(num_eqn);

    // calculate base entries of Vandermonde matrix
    std::vector<FFInt> vis;
    vis.reserve(num_eqn);

    for (uint32_t i = 0; i < num_eqn; i++) {
      vis.emplace_back(FFInt(2).pow(i));
    }

    // Initialize the coefficient vector of the master polynomial
    std::vector<FFInt> cis(num_eqn);

    cis[num_eqn - 1] = -vis[0];

    for (uint32_t i = 1; i < num_eqn; i++) {
      for (uint32_t j = num_eqn - 1 - i; j < num_eqn - 1; j++) {
        cis[j] -= vis[i] * cis[j + 1];
      }

      cis[num_eqn - 1] -= vis[i];
    }

    for (uint32_t i = 0; i < num_eqn; i++) {
      FFInt t = 1;
      FFInt b = 1;
      FFInt s = nums[num_eqn - 1];

      for (int j = num_eqn - 1; j > 0; j--) {
        b = cis[j] + vis[i] * b;
        s += nums[j - 1] * b;
        t = vis[i] * t + b;
      }

      result[i] = s / t / vis[i];
    }

    return result;
  }

  FFInt RatReconst::get_rand_zi(uint32_t zi, uint32_t order) {
    std::unique_lock<std::mutex> lock_statics(mutex_statics);
    return rand_zi.at(std::make_pair(zi, order));
  }

  std::vector<FFInt> RatReconst::get_rand_zi_vec(std::vector<uint32_t> order) {
    std::unique_lock<std::mutex> lock_statics(mutex_statics);
    std::vector<FFInt> res {};

    for (uint32_t i = 2; i <= n; i++) {
      res.emplace_back(rand_zi.at(std::make_pair(i, order[i - 2])));
    }

    return res;
  }

  FFInt RatReconst::get_zi_shift(uint32_t zi) {
    std::unique_lock<std::mutex> lock_statics(mutex_statics);
    return shift[zi - 1];
  }

  std::vector<FFInt> RatReconst::get_zi_shift_vec() {
    std::unique_lock<std::mutex> lock_statics(mutex_statics);
    return shift;
  }

  bool RatReconst::need_shift() {
    std::unique_lock<std::mutex> lock_statics(mutex_statics);
    bool tmp = need_prime_shift;
    set_singular_system = need_prime_shift;
    need_prime_shift = false;
    return tmp;
  }

  void RatReconst::set_new_curr_deg_num_singular(uint32_t key) {
    if (curr_deg_num < max_deg_num) {
      for (uint32_t i = 0; i < coef_mat_num[key].size(); i++) {
        auto tmp_pair = coef_mat_num[key][i];

        if (tmp_pair.second < sub_num[curr_deg_num].size()) {
          std::vector<uint32_t> tmp_zi_ord(n - 1, i + 1);
          std::vector<FFInt> yis = get_rand_zi_vec(tmp_zi_ord);
          yis.emplace(yis.begin(), 1);
          tmp_pair.first -= sub_num[key][tmp_pair.second].calc(yis);
          coef_mat_num[key][i] = tmp_pair;
        }
      }
    }

    solved_degs_num[key] = solve_transposed_vandermonde(non_solved_degs_num[key], coef_mat_num[key]);

    std::vector<uint32_t> zero_deg(n);
    PolynomialFF zero_poly(n, {{zero_deg, 0}});


    for (int i = 0; i < curr_deg_num; i++) {
      if (sub_num[(uint32_t)i].size() == 0)
        sub_num[(uint32_t)i] = {zero_poly};
      else
        sub_num[(uint32_t)i].emplace_back(zero_poly);
    }

    if (curr_deg_num > 0) {
      std::vector<FFInt> tmp_shift;
      {
        std::unique_lock<std::mutex> lock_statics(mutex_statics);
        tmp_shift = shift;
      }
      PolynomialFF sub_pol = solved_degs_num[key].add_shift(tmp_shift);

      for (auto & el : sub_pol.coefs) {
        int tmp_deg = 0;

        for (const auto & deg : el.first) tmp_deg += deg;

        if (tmp_deg < curr_deg_num) {
          for (auto & tmp_sub : sub_num[(uint32_t)tmp_deg]) {
            tmp_sub += PolynomialFF(n, {{el.first, el.second}});
          }
        }
      }
    }

    sub_num[key] = std::vector<PolynomialFF>();
    sub_count_num ++;
    bool found = false;
    uint32_t solved_degs = 1;
    curr_deg_num --;

    if (curr_deg_num > -1) {
      while (!found) {
        if (coef_mat_num.find(curr_deg_num) == coef_mat_num.end()) {
          curr_deg_num --;
          solved_degs ++;
        } else
          found = true;

        if (curr_deg_num == -1)
          found = true;
      }
    }

    tmp_solved_coefs_num += solved_degs;
    {
      std::unique_lock<std::mutex> lock(mutex_status);
      num_eqn = max_deg_den + max_deg_num + 1
                - tmp_solved_coefs_num - tmp_solved_coefs_den;
    }
  }

  void RatReconst::set_new_curr_deg_den_singular(uint32_t key) {
    if (curr_deg_den < max_deg_den) {
      for (uint32_t i = 0; i < coef_mat_den[key].size(); i++) {
        auto tmp_pair = coef_mat_den[key][i];

        if (tmp_pair.second < sub_den[curr_deg_den].size()) {
          std::vector<uint32_t> tmp_zi_ord(n - 1, i + 1);
          std::vector<FFInt> yis = get_rand_zi_vec(tmp_zi_ord);
          yis.emplace(yis.begin(), 1);
          tmp_pair.first -= sub_den[key][tmp_pair.second].calc(yis);
          coef_mat_den[key][i] = tmp_pair;
        }
      }
    }

    solved_degs_den[key] = solve_transposed_vandermonde(non_solved_degs_den[key], coef_mat_den[key]);

    std::vector<uint32_t> zero_deg(n);
    PolynomialFF zero_poly(n, {{zero_deg, 0}});


    for (int i = 0; i < curr_deg_den; i++) {
      if (sub_den[(uint32_t)i].size() == 0)
        sub_den[(uint32_t)i] = {zero_poly};
      else
        sub_den[(uint32_t)i].emplace_back(zero_poly);
    }

    if (curr_deg_den > 0) {
      std::vector<FFInt> tmp_shift;
      {
        std::unique_lock<std::mutex> lock_statics(mutex_statics);
        tmp_shift = shift;
      }
      PolynomialFF sub_pol = solved_degs_den[key].add_shift(tmp_shift);

      for (auto & el : sub_pol.coefs) {
        int tmp_deg = 0;

        for (const auto & deg : el.first) tmp_deg += deg;

        if (tmp_deg < curr_deg_den) {
          for (auto & tmp_sub : sub_den[(uint32_t)tmp_deg]) {
            tmp_sub += PolynomialFF(n, {{el.first, el.second}});
          }
        }
      }
    }

    sub_den[key] = std::vector<PolynomialFF>();
    sub_count_den ++;

    std::vector<FFInt> tmp_yis(n, 0);
    const_den += sub_den[0].back().calc(tmp_yis);

    bool found = false;
    uint32_t solved_degs = 1;
    curr_deg_den --;

    if (curr_deg_den > 0) {
      while (!found) {
        if (coef_mat_den.find(curr_deg_den) == coef_mat_den.end()) {
          curr_deg_den --;
          solved_degs ++;

        } else
          found = true;

        if (curr_deg_den == 0) {
          curr_deg_den = -1;
          found = true;
        }
      }
    }

    if (curr_deg_den == 0) {
      curr_deg_den = -1;
      found = true;
    }

    tmp_solved_coefs_den += solved_degs;
    {
      std::unique_lock<std::mutex> lock(mutex_status);
      num_eqn = max_deg_den + max_deg_num + 1
                - tmp_solved_coefs_num - tmp_solved_coefs_den;
    }
  }

  void RatReconst::set_tag(std::string tag_) {
    tag = tag_;
  }

  void RatReconst::start_from_saved_file(std::string file_name) {
    std::string line;
    std::ifstream file(file_name.c_str());
    bool first = true;
    parse_prime_number(file_name);

    if (file.is_open()) {
      while (std::getline(file, line)) {
        if (first) {
          first = false;

          if (line != "combined_prime") {
            ERROR_MSG("Wrong input format! Has to start with 'combined_prime'!");
            std::exit(-1);
          }

          curr_parsed_variable = COMBINED_PRIME;
          parsed_variables[COMBINED_PRIME] = true;
        } else {
          if (line == "max_deg_num") {
            curr_parsed_variable = MAX_DEG_NUM;
            parsed_variables[MAX_DEG_NUM] = true;
          } else if (line == "max_deg_den") {
            curr_parsed_variable = MAX_DEG_DEN;
            parsed_variables[MAX_DEG_DEN] = true;
          } else if (line == "need_prime_shift") {
            curr_parsed_variable = NEED_PRIME_SHIFT;
            parsed_variables[NEED_PRIME_SHIFT] = true;
          } else if (line == "min_deg_den_vec") {
            curr_parsed_variable = MIN_DEG_DEN_VEC;
            parsed_variables[MIN_DEG_DEN_VEC] = true;
          } else if (line == "g_ni") {
            curr_parsed_variable = G_NI;
            parsed_variables[G_NI] = true;
          } else if (line == "g_di") {
            curr_parsed_variable = G_DI;
            parsed_variables[G_DI] = true;
          } else if (line == "combined_ni") {
            curr_parsed_variable = COMBINED_NI;
            parsed_variables[COMBINED_NI] = true;
          } else if (line == "combined_di") {
            curr_parsed_variable = COMBINED_DI;
            parsed_variables[COMBINED_DI] = true;
          } else {
            switch (curr_parsed_variable) {
              case COMBINED_PRIME: {
                combined_prime = mpz_class(line);
                break;
              }

              case MAX_DEG_NUM: {
                max_deg_num = std::stoi(line);
                break;
              }

              case MAX_DEG_DEN: {
                max_deg_den = std::stoi(line);
                break;
              }

              case NEED_PRIME_SHIFT: {
                need_prime_shift = std::stoi(line);
                break;
              }

              case MIN_DEG_DEN_VEC: {
                min_deg_den_vec = parse_vector(line);
                n = min_deg_den_vec.size();
                break;
              }

              case G_NI: {
                if (n == 0) {
                  ERROR_MSG("Input file is in the wrong order! Need to parse 'min_deg_den_vec' first.");
                  std::exit(-1);
                }

                std::vector<uint32_t> tmp_vec = parse_vector(line, n);
                std::vector<mpz_class> tmp_rn = parse_rational_number(line);

                g_ni.emplace(std::make_pair(tmp_vec, RationalNumber(tmp_rn[0], tmp_rn[1])));

                break;
              }

              case G_DI: {
                if (n == 0) {
                  ERROR_MSG("Input file is in the wrong order! Need to parse 'min_deg_den_vec' first.");
                  std::exit(-1);
                }

                std::vector<uint32_t> tmp_vec = parse_vector(line, n);
                std::vector<mpz_class> tmp_rn = parse_rational_number(line);

                g_di.emplace(std::make_pair(tmp_vec, RationalNumber(tmp_rn[0], tmp_rn[1])));
                break;

              }

              case COMBINED_NI: {
                if (n == 0) {
                  ERROR_MSG("Input file is in the wrong order! Need to parse 'min_deg_den_vec' first.");
                  std::exit(-1);
                }

                std::vector<uint32_t> tmp_vec = parse_vector(line, n);
                combined_ni.emplace(std::make_pair(tmp_vec, mpz_class(line)));

                break;
              }

              case COMBINED_DI: {
                if (n == 0) {
                  ERROR_MSG("Input file is in the wrong order! Need to parse 'min_deg_den_vec' first.");
                  std::exit(-1);
                }

                std::vector<uint32_t> tmp_vec = parse_vector(line, n);
                combined_di.emplace(std::make_pair(tmp_vec, mpz_class(line)));

                break;
              }
            }

          }
        }
      }

      for (const auto & el : parsed_variables) {
        if (!el) {
          ERROR_MSG("Incomplete input file! It cannot be used to resume a run.");
          std::exit(-1);
        }
      }

      file.close();

      for (const auto & el : combined_ni) add_non_solved_num(el.first);

      for (const auto & el : combined_di) add_non_solved_den(el.first);

      const_den = 0;
      is_singular_system = need_prime_shift;

      new_prime = true;
      std::fill(curr_zi_order.begin(), curr_zi_order.end(), 1);
      new_prime = true;

      if (is_singular_system) {
        tmp_solved_coefs_den = 0;
        tmp_solved_coefs_num = 0;
        {
          std::unique_lock<std::mutex> lock_statics(mutex_statics);
          need_prime_shift = true;
        }

        for (const auto & el : g_ni) add_non_solved_num(el.first);

        for (const auto & el : g_di) add_non_solved_den(el.first);

        curr_deg_num = max_deg_num;
        curr_deg_den = max_deg_den;

        std::unique_lock<std::mutex> lock(mutex_status);
        num_eqn = max_deg_den + max_deg_num + 1;
      } else {
        std::unique_lock<std::mutex> lock(mutex_status);
        num_eqn = non_solved_degs_num.size() + non_solved_degs_den.size();
      }

      for (const auto & el : non_solved_degs_num) coef_mat_num[el.first] = std::vector<std::pair<FFInt, uint32_t>> {};

      for (const auto & el : non_solved_degs_den) coef_mat_den[el.first] = std::vector<std::pair<FFInt, uint32_t>> {};
    } else {
      ERROR_MSG(std::string("The file '") + file_name + std::string("' could not be found!"));
      std::exit(-1);
    }
  }

  std::vector<uint32_t> RatReconst::parse_vector(std::string& line, int number_of_parameters) {
    size_t pos = 0;
    int i = 0;
    std::string delimiter = " ";
    std::vector<uint32_t> tmp {};

    if (number_of_parameters > 0)
      tmp.reserve(number_of_parameters);

    while ((pos = line.find(delimiter)) != std::string::npos) {
      tmp.emplace_back(std::stoi(line.substr(0, pos)));
      line.erase(0, pos + 1);
      i++;

      if (i == number_of_parameters) break;
    }

    return tmp;
  }

  std::vector< mpz_class > RatReconst::parse_rational_number(std::string& line) {
    size_t pos = line.find(" ");
    std::vector<mpz_class> tmp {};
    tmp.emplace_back(mpz_class(line.substr(0, pos)));
    line.erase(0, pos + 1);
    tmp.emplace_back(mpz_class(line));
    return tmp;
  }

  void RatReconst::parse_prime_number(std::string& file_name) {
    std::string reverse_file_name = file_name;
    std::reverse(reverse_file_name.begin(), reverse_file_name.end());
    reverse_file_name.erase(0, 4);
    size_t pos = reverse_file_name.find("_");
    prime_number = std::stoi(reverse_file_name.substr(0, pos)) + 1;
  }

  void RatReconst::set_singular_system_vars() {
    is_singular_system = true;
    tmp_solved_coefs_den = 0;
    tmp_solved_coefs_num = 0;

    for (const auto & el : g_ni) add_non_solved_num(el.first);

    for (const auto & el : g_di) add_non_solved_den(el.first);

    curr_deg_num = max_deg_num;
    curr_deg_den = max_deg_den;

    std::unique_lock<std::mutex> lock(mutex_status);
    num_eqn = max_deg_den + max_deg_num + 1;

    for (const auto & el : non_solved_degs_num) coef_mat_num[el.first] = std::vector<std::pair<FFInt, uint32_t>> {};

    for (const auto & el : non_solved_degs_den) coef_mat_den[el.first] = std::vector<std::pair<FFInt, uint32_t>> {};
  }

  void RatReconst::calculate_shift(const PolynomialFF& poly, const std::vector<uint32_t>& zi_order, int deg, bool is_num) {
    //std::clock_t begin = clock();
    std::vector<FFInt> nums;
    nums.reserve(deg + 1);
<<<<<<< HEAD
    std::vector<std::vector<FFInt>> tmp_coef_mat {};
    std::vector<FFInt> yis = get_rand_zi_vec(zi_order);
    yis.emplace(yis.begin(), 1);

    for (uint32_t i = 0; i <= deg; i++) {
      FFInt tmp_t = FFInt(2).pow(i + 1);
=======
    std::vector<std::vector<uint32_t>> tmp_degs;
    tmp_degs.reserve(deg + 1);

    for (uint32_t i = 0; i <= deg; i++) {
      std::vector<uint32_t> tmp_deg = {i};
      tmp_degs.emplace_back(std::move(tmp_deg));
    }

    std::vector<FFInt> yis = get_rand_zi_vec(zi_order);
    yis.emplace(yis.begin(), 1);

    for (int i = 0; i <= deg; i++) {
      FFInt tmp_t = get_rand();
>>>>>>> e129d12a
      std::vector<FFInt> tmp_yis(n);
      {
        std::unique_lock<std::mutex> lock(mutex_statics);

        for (int j = 0; j < n; j++) {
          tmp_yis[j] = yis[j] * tmp_t + shift[j];
        }
      }

      nums.emplace_back(poly.calc(tmp_yis));
    }

<<<<<<< HEAD
    std::vector<FFInt> res = solve_uni_transposed_vandermonde(nums);

    for (uint32_t i = 0; i < deg; i++) {
      if (is_num)
        saved_shifts_num[zi_order][(uint32_t) deg][i] = res[i];
      else
        saved_shifts_den[zi_order][(uint32_t) deg][i] = res[i];
    }

    //std::cout << " numeircal shift took : " << float(clock() - begin) / CLOCKS_PER_SEC << "\n";
  }

  FFInt RatReconst::get_particular_shift(const std::vector<uint32_t>& zi_order, int deg, bool is_num, uint32_t sub_count) {
    FFInt sub = 0;

    if (is_num) {
      if (saved_shifts_num.find(zi_order) != saved_shifts_num.end()) {
        for (int i = deg + 1; i <= max_deg_num - sub_count; i++) {
          if (zero_degs_num.find((uint32_t)i) == zero_degs_num.end()) {
            if (saved_shifts_num[zi_order].find((uint32_t)i) == saved_shifts_num[zi_order].end())
              calculate_shift(coef_n[i].get_result_ff(), zi_order, i, is_num);

            sub += saved_shifts_num[zi_order][i][deg];
          }
        }
      } else {
        for (int i = deg + 1; i <= max_deg_num - sub_count; i++) {
          if (zero_degs_num.find((uint32_t)i) == zero_degs_num.end()) {
            calculate_shift(coef_n[i].get_result_ff(), zi_order, i, is_num);

            sub += saved_shifts_num[zi_order][i][deg];
          }
        }
      }
    } else {
      if (saved_shifts_den.find(zi_order) != saved_shifts_den.end()) {
        for (int i = deg + 1; i <= max_deg_den - sub_count; i++) {
          if (zero_degs_den.find((uint32_t)i) == zero_degs_den.end()) {
            if (saved_shifts_den[zi_order].find((uint32_t)i) == saved_shifts_den[zi_order].end())
              calculate_shift(coef_d[i].get_result_ff(), zi_order, i, is_num);

            sub += saved_shifts_den[zi_order][i][deg];
          }
        }
      } else {
        for (int i = deg + 1; i <= max_deg_den - sub_count; i++) {
          if (zero_degs_den.find((uint32_t)i) == zero_degs_den.end()) {
            calculate_shift(coef_d[i].get_result_ff(), zi_order, i, is_num);

            sub += saved_shifts_den[zi_order][i][deg];
          }
        }
      }
    }

    return sub;
=======
    for (const auto & el : solve_transposed_vandermonde(tmp_degs, nums).coefs) {
      saved_shifts[zi_order][(uint32_t) deg][el.first[0]] = el.second;
    }

    std::cout << " numeircal shift took : " << float(clock() - begin) / CLOCKS_PER_SEC << "\n";
>>>>>>> e129d12a
  }
}<|MERGE_RESOLUTION|>--- conflicted
+++ resolved
@@ -786,16 +786,22 @@
           while (!rec.is_new_prime()) {
             FFInt sub = 0;
 
-            if (curr_deg != (int)max_deg /*&& sub_count < sub_save[curr_deg].size()*/)
-              sub = get_particular_shift(tmp_zi_ord, curr_deg, is_num, sub_count);
+            if (curr_deg != (int)max_deg && sub_count < sub_save[curr_deg].size()) {
+              yis.emplace(yis.begin(), 1);
+              sub = sub_save[curr_deg][sub_count].calc(yis);
+              yis.erase(yis.begin());
+            }
 
             rec.feed(yis, food - sub);
           }
         } else {
           FFInt sub = 0;
 
-          if (curr_deg != (int)max_deg /*&& sub_count < sub_save[curr_deg].size()*/)
-            sub = get_particular_shift(tmp_zi_ord, curr_deg, is_num, sub_count);
+          if (curr_deg != (int)max_deg && sub_count < sub_save[curr_deg].size()) {
+            yis.emplace(yis.begin(), 1);
+            sub = sub_save[curr_deg][sub_count].calc(yis);
+            yis.erase(yis.begin());
+          }
 
           rec.feed(yis, food - sub);
           tmp_zi = rec.get_zi() + 1;
@@ -813,25 +819,6 @@
         coef[curr_deg] = rec;
 
         if (curr_deg > 0) {
-<<<<<<< HEAD
-          /*std::vector<uint32_t> zero_deg(n);
-          PolynomialFF zero_poly(n, {{zero_deg, 0}});
-
-          for (int i = 0; i < curr_deg; i++) {
-            if (sub_save[(uint32_t)i].size() == 0)
-              sub_save[(uint32_t)i] = {zero_poly};
-            else
-              sub_save[(uint32_t)i].emplace_back(zero_poly);
-          }*/
-
-          PolynomialFF res = rec.get_result_ff();
-
-          if (!res.zero()) {
-
-            // check if the polynomial is zero which we then can omit for further
-            // calculations
-            /*if (!(res.coefs.size() == 1 && res.coefs.begin()->second == 0)) {
-=======
           PolynomialFF res = rec.get_result_ff();
 
           if (!res.zero()) {
@@ -850,17 +837,12 @@
             // check if the polynomial is zero which we then can omit for further
             // calculations
             if (!(res.coefs.size() == 1 && res.coefs.begin()->second == 0)) {
->>>>>>> e129d12a
               std::vector<FFInt> tmp_shift;
               {
                 std::unique_lock<std::mutex> lock_statics(mutex_statics);
                 tmp_shift = shift;
               }
               PolynomialFF sub_pol = rec.get_result_ff().add_shift(tmp_shift);
-<<<<<<< HEAD
-              sub_pol -= rec.get_result_ff();
-=======
->>>>>>> e129d12a
 
               for (auto & el : sub_pol.coefs) {
                 int tmp_deg = 0;
@@ -873,26 +855,7 @@
                   }
                 }
               }
-            }*/
-
-            if (!is_num) {
-              sub_count_den++;
-              std::vector<uint32_t> start_order(n, 1);
-              calculate_shift(res, start_order, curr_deg, is_num);
-              const_den += saved_shifts_den[start_order][curr_deg][0];
-            } else
-              sub_count_num++;
-          } else {
-            if (is_num){
-              zero_degs_num.emplace((uint32_t)curr_deg);
-              sub_count_num++;
             }
-            else{
-              zero_degs_den.emplace((uint32_t)curr_deg);
-              sub_count_den++;
-            }
-<<<<<<< HEAD
-=======
 
             if (!is_num) {
               sub_count_den ++;
@@ -906,7 +869,6 @@
               sub_count_num ++;
             else
               sub_count_den ++;
->>>>>>> e129d12a
           }
         }
 
@@ -1575,13 +1537,6 @@
     sub_den = other.sub_den;
     parsed_variables = other.parsed_variables;
     curr_parsed_variable = other.curr_parsed_variable;
-<<<<<<< HEAD
-    saved_shifts_num = other.saved_shifts_num;
-    saved_shifts_den = other.saved_shifts_den;
-    zero_degs_num = other.zero_degs_num;
-    zero_degs_den = other.zero_degs_den;
-=======
->>>>>>> e129d12a
     sub_count_num = other.sub_count_num;
     sub_count_den = other.sub_count_den;
 
@@ -1643,13 +1598,6 @@
     sub_den = std::move(other.sub_den);
     parsed_variables = std::move(other.parsed_variables);
     curr_parsed_variable = std::move(other.curr_parsed_variable);
-<<<<<<< HEAD
-    saved_shifts_num = std::move(other.saved_shifts_num);
-    saved_shifts_den = std::move(other.saved_shifts_den);
-    zero_degs_num = std::move(other.zero_degs_num);
-    zero_degs_den = std::move(other.zero_degs_den);
-=======
->>>>>>> e129d12a
     sub_count_num = std::move(other.sub_count_num);
     sub_count_den = std::move(other.sub_count_den);
 
@@ -1712,17 +1660,8 @@
       sub_den = other.sub_den;
       parsed_variables = other.parsed_variables;
       curr_parsed_variable = other.curr_parsed_variable;
-<<<<<<< HEAD
-    saved_shifts_num = other.saved_shifts_num;
-    saved_shifts_den = other.saved_shifts_den;
-    zero_degs_num = other.zero_degs_num;
-    zero_degs_den = other.zero_degs_den;
-    sub_count_num = other.sub_count_num;
-    sub_count_den = other.sub_count_den;
-=======
       sub_count_num = other.sub_count_num;
       sub_count_den = other.sub_count_den;
->>>>>>> e129d12a
 
       done = other.done;
       new_prime = other.new_prime;
@@ -1786,17 +1725,8 @@
       sub_den = std::move(other.sub_den);
       parsed_variables = std::move(other.parsed_variables);
       curr_parsed_variable = std::move(other.curr_parsed_variable);
-<<<<<<< HEAD
-    saved_shifts_num = std::move(other.saved_shifts_num);
-    saved_shifts_den = std::move(other.saved_shifts_den);
-    zero_degs_num = std::move(other.zero_degs_num);
-    zero_degs_den = std::move(other.zero_degs_den);
-    sub_count_num = std::move(other.sub_count_num);
-    sub_count_den = std::move(other.sub_count_den);
-=======
       sub_count_num = std::move(other.sub_count_num);
       sub_count_den = std::move(other.sub_count_den);
->>>>>>> e129d12a
 
       done = std::move(other.done);
       new_prime = std::move(other.new_prime);
@@ -2509,28 +2439,14 @@
     //std::clock_t begin = clock();
     std::vector<FFInt> nums;
     nums.reserve(deg + 1);
-<<<<<<< HEAD
+
     std::vector<std::vector<FFInt>> tmp_coef_mat {};
     std::vector<FFInt> yis = get_rand_zi_vec(zi_order);
     yis.emplace(yis.begin(), 1);
 
     for (uint32_t i = 0; i <= deg; i++) {
       FFInt tmp_t = FFInt(2).pow(i + 1);
-=======
-    std::vector<std::vector<uint32_t>> tmp_degs;
-    tmp_degs.reserve(deg + 1);
-
-    for (uint32_t i = 0; i <= deg; i++) {
-      std::vector<uint32_t> tmp_deg = {i};
-      tmp_degs.emplace_back(std::move(tmp_deg));
-    }
-
-    std::vector<FFInt> yis = get_rand_zi_vec(zi_order);
-    yis.emplace(yis.begin(), 1);
-
-    for (int i = 0; i <= deg; i++) {
-      FFInt tmp_t = get_rand();
->>>>>>> e129d12a
+
       std::vector<FFInt> tmp_yis(n);
       {
         std::unique_lock<std::mutex> lock(mutex_statics);
@@ -2543,20 +2459,19 @@
       nums.emplace_back(poly.calc(tmp_yis));
     }
 
-<<<<<<< HEAD
     std::vector<FFInt> res = solve_uni_transposed_vandermonde(nums);
 
-    for (uint32_t i = 0; i < deg; i++) {
+    /*for (uint32_t i = 0; i < deg; i++) {
       if (is_num)
         saved_shifts_num[zi_order][(uint32_t) deg][i] = res[i];
       else
         saved_shifts_den[zi_order][(uint32_t) deg][i] = res[i];
-    }
+    }*/
 
     //std::cout << " numeircal shift took : " << float(clock() - begin) / CLOCKS_PER_SEC << "\n";
   }
 
-  FFInt RatReconst::get_particular_shift(const std::vector<uint32_t>& zi_order, int deg, bool is_num, uint32_t sub_count) {
+  /*FFInt RatReconst::get_particular_shift(const std::vector<uint32_t>& zi_order, int deg, bool is_num, uint32_t sub_count) {
     FFInt sub = 0;
 
     if (is_num) {
@@ -2600,12 +2515,5 @@
     }
 
     return sub;
-=======
-    for (const auto & el : solve_transposed_vandermonde(tmp_degs, nums).coefs) {
-      saved_shifts[zi_order][(uint32_t) deg][el.first[0]] = el.second;
-    }
-
-    std::cout << " numeircal shift took : " << float(clock() - begin) / CLOCKS_PER_SEC << "\n";
->>>>>>> e129d12a
-  }
+  }*/
 }