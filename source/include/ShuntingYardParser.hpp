--- conflicted
+++ resolved
@@ -113,15 +113,9 @@
     bool is_variable(const char c) const;
     /**
      *  Converts a function in reverse polish notation
-<<<<<<< HEAD
-     *  @param fun The function which should be converted
-     */
-    void parse(const std::string&);
-=======
      *  @param fun_ The function which should be converted
      */
     void parse(const std::string& fun_);
->>>>>>> 94ee30ed
   };
 
   namespace operators {
