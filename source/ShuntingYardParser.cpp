--- conflicted
+++ resolved
@@ -381,11 +381,7 @@
               tmp.erase(0, 1);
 
               if (vars_map.find(tmp) != vars_map.end())
-<<<<<<< HEAD
-                precomp_tokens[i][j] = {operands::NEG_VARIABLE, vars_map.at(tmp)};
-=======
                 precomp_tokens[i][j] = {operands::NEG_VARIABLE, vars_map[tmp]};
->>>>>>> 94ee30ed
               else
                 precomp_tokens[i][j] = {operands::NUMBER, (-FFInt(std::stoull(tmp)))};
             } else if (token[0] == '+') {
@@ -393,20 +389,12 @@
               tmp.erase(0, 1);
 
               if (vars_map.find(tmp) != vars_map.end())
-<<<<<<< HEAD
-                precomp_tokens[i][j] = {operands::VARIABLE, vars_map.at(tmp)};
-=======
                 precomp_tokens[i][j] = {operands::VARIABLE, vars_map[tmp]};
->>>>>>> 94ee30ed
               else
                 precomp_tokens[i][j] = {operands::NUMBER, (FFInt(std::stoull(tmp)))};
             } else {
               if (vars_map.find(token) != vars_map.end())
-<<<<<<< HEAD
-                precomp_tokens[i][j] = {operands::VARIABLE, vars_map.at(token)};
-=======
                 precomp_tokens[i][j] = {operands::VARIABLE, vars_map[token]};
->>>>>>> 94ee30ed
               else
                 precomp_tokens[i][j] = {operands::NUMBER, (FFInt(std::stoull(token)))};
             }
