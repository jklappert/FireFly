--- conflicted
+++ resolved
@@ -2252,15 +2252,10 @@
 
       probes_queued += to_start;
       started_probes[zi_order] += to_start;
-<<<<<<< HEAD
-      std::vector<uint64_t> values;
-      values.reserve(static_cast<uint32_t>(to_start) * (n + 1));
-=======
 
       std::vector<uint64_t> values;
       values.reserve(static_cast<uint32_t>(to_start) * (n + 1));
       //uint64_t* values = new uint64_t[static_cast<uint32_t>(to_start) * (n + 1)];  // TODO vector?
->>>>>>> febd233c
 
       for (uint32_t ii = 0; ii != static_cast<uint32_t>(to_start); ++ii) {
         values[ii * (n + 1)] = ind;
@@ -2299,11 +2294,8 @@
       }
 
       MPI_Send(&values[0], static_cast<int>(static_cast<uint32_t>(to_start) * (n + 1)), MPI_UINT64_T, i, VALUES, MPI_COMM_WORLD);
-<<<<<<< HEAD
-=======
 
       //delete[] values;
->>>>>>> febd233c
     }
   }
 
@@ -2467,10 +2459,7 @@
           if (size != 0) {
             std::vector<uint64_t> values;
             values.reserve(size * (n + 1));
-<<<<<<< HEAD
-=======
             //uint64_t* values = new uint64_t[size * (n + 1)];
->>>>>>> febd233c
 
             for (uint64_t i = 0; i != size; ++i) {
               values[i * (n + 1)] = value_queue.front()[0];
@@ -2483,11 +2472,8 @@
             }
 
             MPI_Send(&values[0], static_cast<int>(size * (n + 1)), MPI_UINT64_T, status.MPI_SOURCE, VALUES, MPI_COMM_WORLD);
-<<<<<<< HEAD
-=======
 
             //delete[] values;
->>>>>>> febd233c
           } else if (free_slots == nodes[status.MPI_SOURCE]) {
             //std::cout << "com np empty nodes " << status.MPI_SOURCE << " " << free_slots << "\n";
             empty_nodes.emplace(std::make_pair(status.MPI_SOURCE, free_slots));
@@ -2502,10 +2488,7 @@
 
           uint64_t available_jobs = static_cast<uint64_t>(value_queue.size());
           uint64_t size = std::min(node.second, available_jobs);
-<<<<<<< HEAD
-=======
           //uint64_t* values = new uint64_t[size * (n + 1)];
->>>>>>> febd233c
           std::vector<uint64_t> values;
           values.reserve(size * (n + 1));
 
@@ -2522,11 +2505,8 @@
           //std::cout << "restart: sending " << size << " jobs\n";
 
           MPI_Send(&values[0], static_cast<int>(size * (n + 1)), MPI_UINT64_T, node.first, VALUES, MPI_COMM_WORLD);
-<<<<<<< HEAD
-=======
 
           //delete[] values;
->>>>>>> febd233c
         }
 
         if (value_queue.empty()) {
@@ -2545,7 +2525,7 @@
 
         //std::cout << "comm recieving " << new_results << " results \n";
 
-<<<<<<< HEAD
+        //uint64_t* results_list = new uint64_t[amount];
         std::vector<uint64_t> results_list;
         results_list.reserve(amount);
         MPI_Recv(&results_list[0], amount, MPI_UINT64_T, status.MPI_SOURCE, RESULT, MPI_COMM_WORLD, &status);
@@ -2563,12 +2543,6 @@
         }
 
         //exit(-1);
-=======
-        //uint64_t* results_list = new uint64_t[amount];
-        std::vector<uint64_t> results_list;
-        results_list.reserve(amount);
-        MPI_Recv(&results_list[0], amount, MPI_UINT64_T, status.MPI_SOURCE, RESULT, MPI_COMM_WORLD, &status);
->>>>>>> febd233c
 
         for (uint32_t i = 0; i != new_results; ++i) {
           uint64_t index = results_list[i * (items + 1)];
@@ -2604,10 +2578,7 @@
         uint64_t size = std::min(free_slots, static_cast<uint64_t>(value_queue.size()));
 
         if (size != 0) {
-<<<<<<< HEAD
-=======
           //uint64_t* values = new uint64_t[size * (n + 1)];
->>>>>>> febd233c
           std::vector<uint64_t> values;
           values.reserve(size * (n + 1));
 
@@ -2630,18 +2601,16 @@
           //std::cout << "sending " << size << " jobs\n";
 
           MPI_Send(&values[0], static_cast<int>(size * (n + 1)), MPI_UINT64_T, status.MPI_SOURCE, VALUES, MPI_COMM_WORLD);
-<<<<<<< HEAD
-=======
-
-          //delete[] results_list;
+
           //delete[] values;
->>>>>>> febd233c
         } else if (free_slots == nodes[status.MPI_SOURCE]) {
           //std::cout << "empty node " << status.MPI_SOURCE << " " << free_slots << "\n";
           empty_nodes.emplace(std::make_pair(status.MPI_SOURCE, free_slots));
         } else {
           MPI_Send(NULL, 0, MPI_UINT64_T, status.MPI_SOURCE, VALUES, MPI_COMM_WORLD);
         }
+
+        //delete[] results_list;
       }
     }
   }
