--- conflicted
+++ resolved
@@ -436,15 +436,6 @@
     }
 
     total_iterations += iteration;
-<<<<<<< HEAD
-=======
-
-    if (verbosity > SILENT && !scan) {
-      INFO_MSG("Iterations for last prime field: " + std::to_string(iteration)
-               + ". | " + std::to_string(prime_it + 1) + " prime fields used. | "
-               + std::to_string(total_iterations) + " iterations in total.");
-    }
->>>>>>> 7a7ef790
   }
 
   void Reconstructor::start_probe_jobs(const std::vector<uint32_t>& zi_order, const uint32_t start) {
